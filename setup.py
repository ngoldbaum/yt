--- conflicted
+++ resolved
@@ -81,11 +81,7 @@
 
 import setuptools
 
-<<<<<<< HEAD
-VERSION = "2.1stable"
-=======
-VERSION = "2.2dev"
->>>>>>> bd3e4434
+VERSION = "2.2"
 
 if os.path.exists('MANIFEST'): os.remove('MANIFEST')
 
