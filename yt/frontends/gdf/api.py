"""
API for yt.frontends.chombo

Author: Matthew Turk <matthewturk@gmail.com>
Affiliation: UCSD
Author: J.S. Oishi <jsoishi@gmail.com>
Affiliation: KIPAC/SLAC/Stanford
Author: Britton Smith <brittonsmith@gmail.com>
Affiliation: MSU
Homepage: http://yt.Chombotools.org/
License:
  Copyright (C) 2010-2011 Matthew Turk.  All Rights Reserved.

  This file is part of yt.

  yt is free software; you can redistribute it and/or modify
  it under the terms of the GNU General Public License as published by
  the Free Software Foundation; either version 3 of the License, or
  (at your option) any later version.

  This program is distributed in the hope that it will be useful,
  but WITHOUT ANY WARRANTY; without even the implied warranty of
  MERCHANTABILITY or FITNESS FOR A PARTICULAR PURPOSE.  See the
  GNU General Public License for more details.

  You should have received a copy of the GNU General Public License
  along with this program.  If not, see <http://www.gnu.org/licenses/>.

"""

from .data_structures import \
      GDFGrid, \
      GDFHierarchy, \
      GDFStaticOutput

from .fields import \
<<<<<<< HEAD
      GDFFieldContainer, \
      GDFFieldInfo, \
=======
      GDFFieldInfo, \
      KnownGDFFields, \
>>>>>>> d3b22a1b
      add_gdf_field

from .io import \
      IOHandlerGDFHDF5
<|MERGE_RESOLUTION|>--- conflicted
+++ resolved
@@ -27,21 +27,16 @@
   along with this program.  If not, see <http://www.gnu.org/licenses/>.
 
 """
-
 from .data_structures import \
       GDFGrid, \
       GDFHierarchy, \
       GDFStaticOutput
 
 from .fields import \
-<<<<<<< HEAD
-      GDFFieldContainer, \
-      GDFFieldInfo, \
-=======
       GDFFieldInfo, \
       KnownGDFFields, \
->>>>>>> d3b22a1b
       add_gdf_field
 
 from .io import \
       IOHandlerGDFHDF5
+
