"""
Gadget data-file handling functions




"""
from __future__ import print_function

#-----------------------------------------------------------------------------
# Copyright (c) 2013, yt Development Team.
#
# Distributed under the terms of the Modified BSD License.
#
# The full license is in the file COPYING.txt, distributed with this software.
#-----------------------------------------------------------------------------

import numpy as np
import os

from yt.frontends.owls.io import \
    IOHandlerOWLS
from yt.utilities.io_handler import \
    BaseIOHandler
from yt.utilities.lib.geometry_utils import \
    compute_morton
from yt.utilities.logger import ytLogger as mylog

class IOHandlerGadgetHDF5(IOHandlerOWLS):
    _dataset_type = "gadget_hdf5"

ZeroMass = object()
    
class IOHandlerGadgetBinary(BaseIOHandler):
    _dataset_type = "gadget_binary"
    _vector_fields = (("Coordinates", 3),
                      ("Velocity", 3),
                      ("Velocities", 3),
                      ("FourMetalFractions", 4))

    # Particle types (Table 3 in GADGET-2 user guide)
    #
    # Blocks in the file:
    #   HEAD
    #   POS
    #   VEL
    #   ID
    #   MASS    (variable mass only)
    #   U       (gas only)
    #   RHO     (gas only)
    #   HSML    (gas only)
    #   POT     (only if enabled in makefile)
    #   ACCE    (only if enabled in makefile)
    #   ENDT    (only if enabled in makefile)
    #   TSTP    (only if enabled in makefile)

    _var_mass = None

    def __init__(self, ds, *args, **kwargs):
        self._vector_fields = dict(self._vector_fields)
        self._fields = ds._field_spec
        self._ptypes = ds._ptype_spec
        super(IOHandlerGadgetBinary, self).__init__(ds, *args, **kwargs)

    @property
    def var_mass(self):
        if self._var_mass is None:
            vm = []
            for i, v in enumerate(self.ds["Massarr"]):
                if v == 0:
                    vm.append(self._ptypes[i])
            self._var_mass = tuple(vm)
        return self._var_mass

    def _read_fluid_selection(self, chunks, selector, fields, size):
        raise NotImplementedError

    def _read_particle_coords(self, chunks, ptf):
        data_files = set([])
        for chunk in chunks:
            for obj in chunk.objs:
                data_files.update(obj.data_files)
        for data_file in sorted(data_files):
            poff = data_file.field_offsets
            tp = data_file.total_particles
            f = open(data_file.filename, "rb")
            for ptype in ptf:
                # This is where we could implement sub-chunking
                f.seek(poff[ptype, "Coordinates"], os.SEEK_SET)
                pos = self._read_field_from_file(f,
                            tp[ptype], "Coordinates")
                yield ptype, (pos[:,0], pos[:,1], pos[:,2])
            f.close()

    def _read_particle_fields(self, chunks, ptf, selector):
        data_files = set([])
        for chunk in chunks:
            for obj in chunk.objs:
                data_files.update(obj.data_files)
        for data_file in sorted(data_files):
            poff = data_file.field_offsets
            tp = data_file.total_particles
            f = open(data_file.filename, "rb")
            for ptype, field_list in sorted(ptf.items()):
                f.seek(poff[ptype, "Coordinates"], os.SEEK_SET)
                pos = self._read_field_from_file(f,
                            tp[ptype], "Coordinates")
                mask = selector.select_points(
                    pos[:,0], pos[:,1], pos[:,2], 0.0)
                del pos
                if mask is None: continue
                for field in field_list:
                    if field == "Mass" and ptype not in self.var_mass:
                        data = np.empty(mask.sum(), dtype="float64")
                        m = self.ds.parameters["Massarr"][
                            self._ptypes.index(ptype)]
                        data[:] = m
                        yield (ptype, field), data
                        continue
                    f.seek(poff[ptype, field], os.SEEK_SET)
                    data = self._read_field_from_file(f, tp[ptype], field)
                    data = data[mask,...]
                    yield (ptype, field), data
            f.close()

    def _read_field_from_file(self, f, count, name):
        if count == 0: return
        if name == "ParticleIDs":
            dt = {True:'uint64', False:'uint32'}[self.ds.long_ids]
        else:
            dt = "float32"
        if name in self._vector_fields:
            count *= self._vector_fields[name]
        arr = np.fromfile(f, dtype=dt, count = count)
        if name in self._vector_fields:
<<<<<<< HEAD
            arr = arr.reshape((count/3, 3), order="C")
        return np.asarray(arr, dtype="float64")
=======
            factor = self._vector_fields[name]
            arr = arr.reshape((count/factor, factor), order="C")
        return arr.astype("float64")
>>>>>>> bc8cca2c

    def _yield_coordinates(self, data_file):
        count = sum(data_file.total_particles.values())
        pos = np.empty((count, 3), dtype='float64')
        with open(data_file.filename, "rb") as f:
            # We add on an additionally 4 for the first record.
            f.seek(data_file._position_offset + 4)
            # The first total_particles * 3 values are positions
            pp = np.fromfile(f, dtype = 'float32', count = count*3)
            pp.shape = (count, 3)
        yield pp

    def _count_particles(self, data_file):
        npart = dict((self._ptypes[i], v)
            for i, v in enumerate(data_file.header["Npart"]))
        return npart

    # header is 256, but we have 4 at beginning and end for ints
    _field_size = 4
    def _calculate_field_offsets(self, field_list, pcount,
                                 offset, file_size = None):
        # field_list is (ftype, fname) but the blocks are ordered
        # (fname, ftype) in the file.
        pos = offset
        fs = self._field_size
        offsets = {}
        for field in self._fields:
            if field == "ParticleIDs" and self.ds.long_ids:
                fs = 8
            else:
                fs = 4
            if not isinstance(field, str):
                field = field[0]
            if not any( (ptype, field) in field_list
                        for ptype in self._ptypes):
                continue
            pos += 4
            any_ptypes = False
            for ptype in self._ptypes:
                if field == "Mass" and ptype not in self.var_mass:
                    continue
                if (ptype, field) not in field_list:
                    continue
                offsets[(ptype, field)] = pos
                any_ptypes = True
                if field in self._vector_fields:
                    pos += self._vector_fields[field] * pcount[ptype] * fs
                else:
                    pos += pcount[ptype] * fs
            pos += 4
            if not any_ptypes: pos -= 8
        if file_size is not None:
            if file_size != pos:
                diff = file_size - pos
                possible = []
                for ptype, psize in sorted(pcount.items()):
                    if psize == 0: continue
                    if float(diff) / psize == int(float(diff)/psize):
                        possible.append(ptype)
                mylog.warning("Your Gadget-2 file may have extra " +
                              "columns or different precision! " +
                              "(%s diff => %s?)", diff, possible
                )
        return offsets

    def _identify_fields(self, domain):
        # We can just look at the particle counts.
        field_list = []
        tp = domain.total_particles
        for i, ptype in enumerate(self._ptypes):
            count = tp[ptype]
            if count == 0: continue
            m = domain.header["Massarr"][i]
            for field in self._fields:
                if isinstance(field, tuple):
                    field, req = field
                    if req is ZeroMass:
                        if m > 0.0 : continue
                    elif isinstance(req, tuple) and ptype in req:
                        pass
                    elif req != ptype:
                        continue
                field_list.append((ptype, field))
        return field_list, {}<|MERGE_RESOLUTION|>--- conflicted
+++ resolved
@@ -133,14 +133,9 @@
             count *= self._vector_fields[name]
         arr = np.fromfile(f, dtype=dt, count = count)
         if name in self._vector_fields:
-<<<<<<< HEAD
-            arr = arr.reshape((count/3, 3), order="C")
-        return np.asarray(arr, dtype="float64")
-=======
             factor = self._vector_fields[name]
             arr = arr.reshape((count/factor, factor), order="C")
-        return arr.astype("float64")
->>>>>>> bc8cca2c
+        return np.asarray(arr, dtype="float64")
 
     def _yield_coordinates(self, data_file):
         count = sum(data_file.total_particles.values())
