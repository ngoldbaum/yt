--- conflicted
+++ resolved
@@ -7,9 +7,6 @@
     config.make_config_py() # installs __config__.py
     config.make_svn_version_py()
     config.add_subpackage("lightcone")
-<<<<<<< HEAD
     config.add_subpackage("spatial")
-=======
     config.add_subpackage("volume_rendering")
->>>>>>> ca457fee
     return config