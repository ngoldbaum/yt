--- conflicted
+++ resolved
@@ -64,9 +64,6 @@
 
 """
 
-<<<<<<< HEAD
-__version__ = "2.5.5"
-=======
 #-----------------------------------------------------------------------------
 # Copyright (c) 2013, yt Development Team.
 #
@@ -75,8 +72,7 @@
 # The full license is in the file COPYING.txt, distributed with this software.
 #-----------------------------------------------------------------------------
 
-__version__ = "2.5-dev"
->>>>>>> 9afa5e7e
+__version__ = "2.5.5"
 
 def run_nose(verbose=False, run_answer_tests=False, answer_big_data=False):
     import nose, os, sys
