"""
Pixelization routines



"""

#-----------------------------------------------------------------------------
# Copyright (c) 2013, yt Development Team.
#
# Distributed under the terms of the Modified BSD License.
#
# The full license is in the file COPYING.txt, distributed with this software.
#-----------------------------------------------------------------------------

import numpy as np
cimport numpy as np
cimport cython
cimport libc.math as math
from yt.utilities.lib.fp_utils cimport fmin, fmax, i64min, i64max, imin, imax, fabs
from yt.utilities.exceptions import \
    YTPixelizeError, \
    YTElementTypeNotRecognized
from libc.stdlib cimport malloc, free
from vec3_ops cimport dot, cross, subtract
from yt.utilities.lib.element_mappings cimport \
    ElementSampler, \
    P1Sampler3D, \
    Q1Sampler3D, \
    S2Sampler3D, \
    P1Sampler2D, \
    Q1Sampler2D, \
    W1Sampler3D, \
    T2Sampler2D, \
    Tet2Sampler3D

cdef extern from "pixelization_constants.h":
    enum:
        MAX_NUM_FACES

    int HEX_IND
    int HEX_NF
    np.uint8_t hex_face_defs[MAX_NUM_FACES][2][2]

    int TETRA_IND
    int TETRA_NF
    np.uint8_t tetra_face_defs[MAX_NUM_FACES][2][2]

    int WEDGE_IND
    int WEDGE_NF
    np.uint8_t wedge_face_defs[MAX_NUM_FACES][2][2]


@cython.cdivision(True)
@cython.boundscheck(False)
@cython.wraparound(False)
def pixelize_cartesian(np.float64_t[:,:] buff,
                       np.float64_t[:] px,
                       np.float64_t[:] py,
                       np.float64_t[:] pdx,
                       np.float64_t[:] pdy,
                       np.float64_t[:] data,
                       bounds,
                       int antialias = 1,
                       period = None,
                       int check_period = 1,
                       np.float64_t line_width = 0.0):
    cdef np.float64_t x_min, x_max, y_min, y_max
    cdef np.float64_t period_x = 0.0, period_y = 0.0
    cdef np.float64_t width, height, px_dx, px_dy, ipx_dx, ipx_dy
    cdef np.float64_t ld_x, ld_y, cx, cy
    cdef int i, j, p, xi, yi
    cdef int lc, lr, rc, rr
    cdef np.float64_t lypx, rypx, lxpx, rxpx, overlap1, overlap2
    # These are the temp vars we get from the arrays
    cdef np.float64_t oxsp, oysp, xsp, ysp, dxsp, dysp, dsp
    # Some periodicity helpers
    cdef int xiter[2]
    cdef int yiter[2]
    cdef np.float64_t xiterv[2]
    cdef np.float64_t yiterv[2]
    if period is not None:
        period_x = period[0]
        period_y = period[1]
    x_min = bounds[0]
    x_max = bounds[1]
    y_min = bounds[2]
    y_max = bounds[3]
    width = x_max - x_min
    height = y_max - y_min
    px_dx = width / (<np.float64_t> buff.shape[1])
    px_dy = height / (<np.float64_t> buff.shape[0])
    ipx_dx = 1.0 / px_dx
    ipx_dy = 1.0 / px_dy
    if px.shape[0] != py.shape[0] or \
       px.shape[0] != pdx.shape[0] or \
       px.shape[0] != pdy.shape[0] or \
       px.shape[0] != data.shape[0]:
        raise YTPixelizeError("Arrays are not of correct shape.")
    xiter[0] = yiter[0] = 0
    xiterv[0] = yiterv[0] = 0.0
    # Here's a basic outline of what we're going to do here.  The xiter and
    # yiter variables govern whether or not we should check periodicity -- are
    # we both close enough to the edge that it would be important *and* are we
    # periodic?
    #
    # The other variables are all either pixel positions or data positions.
    # Pixel positions will vary regularly from the left edge of the window to
    # the right edge of the window; px_dx and px_dy are the dx (cell width, not
    # half-width).  ipx_dx and ipx_dy are the inverse, for quick math.
    #
    # The values in xsp, dxsp, x_min and their y counterparts, are the
    # data-space coordinates, and are related to the data fed in.  We make some
    # modifications for periodicity.
    #
    # Inside the finest loop, we compute the "left column" (lc) and "lower row"
    # (lr) and then iterate up to "right column" (rc) and "uppeR row" (rr),
    # depositing into them the data value.  Overlap computes the relative
    # overlap of a data value with a pixel.
    # 
    # NOTE ON ROWS AND COLUMNS:
    #
    #   The way that images are plotting in matplotlib is somewhat different
    #   from what most might expect.  The first axis of the array plotted is
    #   what varies along the x axis.  So for instance, if you supply
    #   origin='lower' and plot the results of an mgrid operation, at a fixed
    #   'y' value you will see the results of that array held constant in the
    #   first dimension.  Here is some example code:
    #
    #   import matplotlib.pyplot as plt
    #   import numpy as np
    #   x, y = np.mgrid[0:1:100j,0:1:100j]
    #   plt.imshow(x, interpolation='nearest', origin='lower')
    #   plt.imshow(y, interpolation='nearest', origin='lower')
    #
    #   The values in the image:
    #       lower left:  arr[0,0]
    #       lower right: arr[0,-1]
    #       upper left:  arr[-1,0]
    #       upper right: arr[-1,-1]
    #
    #   So what we want here is to fill an array such that we fill:
    #       first axis : y_min .. y_max
    #       second axis: x_min .. x_max
    with nogil:
        for p in range(px.shape[0]):
            xiter[1] = yiter[1] = 999
            oxsp = px[p]
            oysp = py[p]
            dxsp = pdx[p]
            dysp = pdy[p]
            dsp = data[p]
            if check_period == 1:
                if (oxsp - dxsp < x_min):
                    xiter[1] = +1
                    xiterv[1] = period_x
                elif (oxsp + dxsp > x_max):
                    xiter[1] = -1
                    xiterv[1] = -period_x
                if (oysp - dysp < y_min):
                    yiter[1] = +1
                    yiterv[1] = period_y
                elif (oysp + dysp > y_max):
                    yiter[1] = -1
                    yiterv[1] = -period_y
            overlap1 = overlap2 = 1.0
            for xi in range(2):
                if xiter[xi] == 999: continue
                xsp = oxsp + xiterv[xi]
                if (xsp + dxsp < x_min) or (xsp - dxsp > x_max): continue
                for yi in range(2):
                    if yiter[yi] == 999: continue
                    ysp = oysp + yiterv[yi]
                    if (ysp + dysp < y_min) or (ysp - dysp > y_max): continue
                    lc = <int> fmax(((xsp-dxsp-x_min)*ipx_dx),0)
                    lr = <int> fmax(((ysp-dysp-y_min)*ipx_dy),0)
                    # NOTE: This is a different way of doing it than in the C
                    # routines.  In C, we were implicitly casting the
                    # initialization to int, but *not* the conditional, which
                    # was allowed an extra value:
                    #     for(j=lc;j<rc;j++)
                    # here, when assigning lc (double) to j (int) it got
                    # truncated, but no similar truncation was done in the
                    # comparison of j to rc (double).  So give ourselves a
                    # bonus row and bonus column here.
                    rc = <int> fmin(((xsp+dxsp-x_min)*ipx_dx + 1), buff.shape[1])
                    rr = <int> fmin(((ysp+dysp-y_min)*ipx_dy + 1), buff.shape[0])
                    # Note that we're iterating here over *y* in the i
                    # direction.  See the note above about this.
                    for i in range(lr, rr):
                        lypx = px_dy * i + y_min
                        rypx = px_dy * (i+1) + y_min
                        if antialias == 1:
                            overlap2 = ((fmin(rypx, ysp+dysp)
                                       - fmax(lypx, (ysp-dysp)))*ipx_dy)
                        if overlap2 < 0.0: continue
                        for j in range(lc, rc):
                            lxpx = px_dx * j + x_min
                            rxpx = px_dx * (j+1) + x_min
                            if line_width > 0:
                                # Here, we figure out if we're within
                                # line_width*px_dx of the cell edge
                                # Midpoint of x:
                                cx = (rxpx+lxpx)*0.5
                                ld_x = fmin(fabs(cx - (xsp+dxsp)),
                                            fabs(cx - (xsp-dxsp)))
                                ld_x *= ipx_dx
                                # Midpoint of y:
                                cy = (rypx+lypx)*0.5
                                ld_y = fmin(fabs(cy - (ysp+dysp)),
                                            fabs(cy - (ysp-dysp)))
                                ld_y *= ipx_dy
                                if ld_x <= line_width or ld_y <= line_width:
                                    buff[i,j] = 1.0
                            elif antialias == 1:
                                overlap1 = ((fmin(rxpx, xsp+dxsp)
                                           - fmax(lxpx, (xsp-dxsp)))*ipx_dx)
                                if overlap1 < 0.0: continue
                                # This next line is not commented out because
                                # it's an oddity; we actually want to skip
                                # depositing if the overlap is zero, and that's
                                # how it used to work when we were more
                                # conservative about the iteration indices.
                                # This will reduce artifacts if we ever move to
                                # compositing instead of replacing bitmaps.
                                if overlap1 * overlap2 == 0.0: continue
                                buff[i,j] += (dsp * overlap1) * overlap2
                            else:
<<<<<<< HEAD
                                buff[i,j] = dsp
=======
                                my_array[j,i] = dsp

    return my_array
>>>>>>> 3c2f3cf8

@cython.cdivision(True)
@cython.boundscheck(False)
@cython.wraparound(False)
def pixelize_off_axis_cartesian(
                       np.float64_t[:,:] buff,
                       np.float64_t[:] x,
                       np.float64_t[:] y,
                       np.float64_t[:] z,
                       np.float64_t[:] px,
                       np.float64_t[:] py,
                       np.float64_t[:] pdx,
                       np.float64_t[:] pdy,
                       np.float64_t[:] pdz,
                       np.float64_t[:] center,
                       np.float64_t[:,:] inv_mat,
                       np.int64_t[:] indices,
                       np.float64_t[:] data,
                       bounds):
    cdef np.float64_t x_min, x_max, y_min, y_max
    cdef np.float64_t width, height, px_dx, px_dy, ipx_dx, ipx_dy, md
    cdef int i, j, p, ip
    cdef int lc, lr, rc, rr
    # These are the temp vars we get from the arrays
    cdef np.float64_t xsp, ysp, zsp, dxsp, dysp, dzsp, dsp
    cdef np.float64_t pxsp, pysp, cxpx, cypx, cx, cy, cz
    # Some periodicity helpers
    cdef np.ndarray[np.int64_t, ndim=2] mask
    x_min = bounds[0]
    x_max = bounds[1]
    y_min = bounds[2]
    y_max = bounds[3]
    width = x_max - x_min
    height = y_max - y_min
    px_dx = width / (<np.float64_t> buff.shape[1])
    px_dy = height / (<np.float64_t> buff.shape[0])
    ipx_dx = 1.0 / px_dx
    ipx_dy = 1.0 / px_dy
    if px.shape[0] != py.shape[0] or \
       px.shape[0] != pdx.shape[0] or \
       px.shape[0] != pdy.shape[0] or \
       px.shape[0] != pdz.shape[0] or \
       px.shape[0] != indices.shape[0] or \
       px.shape[0] != data.shape[0]:
        raise YTPixelizeError("Arrays are not of correct shape.")
    mask = np.zeros((buff.shape[0], buff.shape[1]), "int64")
    with nogil:
        for ip in range(indices.shape[0]):
            p = indices[ip]
            xsp = x[p]
            ysp = y[p]
            zsp = z[p]
            pxsp = px[p]
            pysp = py[p]
            dxsp = pdx[p]
            dysp = pdy[p]
            dzsp = pdz[p]
            dsp = data[p]
            # Any point we want to plot is at most this far from the center
            md = 2.0 * math.sqrt(dxsp*dxsp + dysp*dysp + dzsp*dzsp)
            if pxsp + md < x_min or \
               pxsp - md > x_max or \
               pysp + md < y_min or \
               pysp - md > y_max:
                continue
            lc = <int> fmax(((pxsp - md - x_min)*ipx_dx),0)
            lr = <int> fmax(((pysp - md - y_min)*ipx_dy),0)
            rc = <int> fmin(((pxsp + md - x_min)*ipx_dx + 1), buff.shape[1])
            rr = <int> fmin(((pysp + md - y_min)*ipx_dy + 1), buff.shape[0])
            for i in range(lr, rr):
                cypx = px_dy * (i + 0.5) + y_min
                for j in range(lc, rc):
                    cxpx = px_dx * (j + 0.5) + x_min
                    cx = inv_mat[0,0]*cxpx + inv_mat[0,1]*cypx + center[0]
                    cy = inv_mat[1,0]*cxpx + inv_mat[1,1]*cypx + center[1]
                    cz = inv_mat[2,0]*cxpx + inv_mat[2,1]*cypx + center[2]
                    if fabs(xsp - cx) * 0.99 > dxsp or \
                       fabs(ysp - cy) * 0.99 > dysp or \
                       fabs(zsp - cz) * 0.99 > dzsp:
                        continue
                    mask[i, j] += 1
                    buff[i, j] += dsp
    for i in range(buff.shape[0]):
        for j in range(buff.shape[1]):
            if mask[i,j] == 0: continue
            buff[i,j] /= mask[i,j]

@cython.cdivision(True)
@cython.boundscheck(False)
@cython.wraparound(False)
def pixelize_cylinder(np.float64_t[:,:] buff,
                      np.float64_t[:] radius,
                      np.float64_t[:] dradius,
                      np.float64_t[:] theta,
                      np.float64_t[:] dtheta,
                      np.float64_t[:] field,
                      extents):

    cdef np.float64_t x, y, dx, dy, r0, theta0
    cdef np.float64_t rmax, x0, y0, x1, y1
    cdef np.float64_t r_i, theta_i, dr_i, dtheta_i, dthetamin
    cdef np.float64_t costheta, sintheta
    cdef int i, pi, pj
<<<<<<< HEAD
    
    cdef int imax = np.asarray(radius).argmax()
    rmax = radius[imax] + dradius[imax]
          
=======

    imax = radius.argmax()
    rmax = radius[imax] + dradius[imax]

    if input_img is None:
        img = np.zeros((buff_size[0], buff_size[1]))
        img[:] = np.nan
    else:
        img = input_img
>>>>>>> 3c2f3cf8
    x0, x1, y0, y1 = extents
    dx = (x1 - x0) / buff.shape[1]
    dy = (y1 - y0) / buff.shape[0]
    cdef np.float64_t rbounds[2]
    cdef np.float64_t corners[8]
    # Find our min and max r
    corners[0] = x0*x0+y0*y0
    corners[1] = x1*x1+y0*y0
    corners[2] = x0*x0+y1*y1
    corners[3] = x1*x1+y1*y1
    corners[4] = x0*x0
    corners[5] = x1*x1
    corners[6] = y0*y0
    corners[7] = y1*y1
    rbounds[0] = rbounds[1] = corners[0]
    for i in range(8):
        rbounds[0] = fmin(rbounds[0], corners[i])
        rbounds[1] = fmax(rbounds[1], corners[i])
    rbounds[0] = rbounds[0]**0.5
    rbounds[1] = rbounds[1]**0.5
    # If we include the origin in either direction, we need to have radius of
    # zero as our lower bound.
    if x0 < 0 and x1 > 0:
        rbounds[0] = 0.0
    if y0 < 0 and y1 > 0:
        rbounds[0] = 0.0
    dthetamin = dx / rmax
    for i in range(radius.shape[0]):

        r0 = radius[i]
        theta0 = theta[i]
        dr_i = dradius[i]
        dtheta_i = dtheta[i]
        # Skip out early if we're offsides, for zoomed in plots
        if r0 + dr_i < rbounds[0] or r0 - dr_i > rbounds[1]:
            continue
        theta_i = theta0 - dtheta_i
        # Buffer of 0.5 here
        dthetamin = 0.5*dx/(r0 + dr_i)
        while theta_i < theta0 + dtheta_i:
            r_i = r0 - dr_i
            costheta = math.cos(theta_i)
            sintheta = math.sin(theta_i)
            while r_i < r0 + dr_i:
                if rmax <= r_i:
                    r_i += 0.5*dx
                    continue
                y = r_i * costheta
                x = r_i * sintheta
                pi = <int>((x - x0)/dx)
                pj = <int>((y - y0)/dy)
<<<<<<< HEAD
                if pi >= 0 and pi < buff.shape[0] and \
                   pj >= 0 and pj < buff.shape[1]:
                    buff[pi, pj] = field[i]
=======
                if pi >= 0 and pi < img.shape[0] and \
                   pj >= 0 and pj < img.shape[1]:
                    if img[pi, pj] != img[pi, pj]:
                        img[pi, pj] = 0.0
                    img[pi, pj] = field[i]
>>>>>>> 3c2f3cf8
                r_i += 0.5*dx
            theta_i += dthetamin

cdef void aitoff_thetaphi_to_xy(np.float64_t theta, np.float64_t phi,
                                np.float64_t *x, np.float64_t *y):
    cdef np.float64_t z = math.sqrt(1 + math.cos(phi) * math.cos(theta / 2.0))
    x[0] = math.cos(phi) * math.sin(theta / 2.0) / z
    y[0] = math.sin(phi) / z

@cython.cdivision(True)
@cython.boundscheck(False)
@cython.wraparound(False)
def pixelize_aitoff(np.float64_t[:] theta,
                    np.float64_t[:] dtheta,
                    np.float64_t[:] phi,
                    np.float64_t[:] dphi,
                    buff_size,
                    np.float64_t[:] field,
                    extents, input_img = None,
                    np.float64_t theta_offset = 0.0,
                    np.float64_t phi_offset = 0.0):
    # http://paulbourke.net/geometry/transformationprojection/
    # longitude is -pi to pi
    # latitude is -pi/2 to pi/2
    # z^2 = 1 + cos(latitude) cos(longitude/2)
    # x = cos(latitude) sin(longitude/2) / z
    # y = sin(latitude) / z
    cdef np.ndarray[np.float64_t, ndim=2] img
    cdef int i, j, nf, fi
    cdef np.float64_t x, y, z, zb
    cdef np.float64_t dx, dy
    cdef np.float64_t theta0, phi0, theta_p, dtheta_p, phi_p, dphi_p
    cdef np.float64_t PI = np.pi
    cdef np.float64_t s2 = math.sqrt(2.0)
    cdef np.float64_t xmax, ymax, xmin, ymin
    nf = field.shape[0]

    if input_img is None:
        img = np.zeros((buff_size[0], buff_size[1]))
        img[:] = np.nan
    else:
        img = input_img
    # Okay, here's our strategy.  We compute the bounds in x and y, which will
    # be a rectangle, and then for each x, y position we check to see if it's
    # within our theta.  This will cost *more* computations of the
    # (x,y)->(theta,phi) calculation, but because we no longer have to search
    # through the theta, phi arrays, it should be faster.
    dx = 2.0 / (img.shape[0] - 1)
    dy = 2.0 / (img.shape[1] - 1)
    x = y = 0
    for fi in range(nf):
        theta_p = (theta[fi] + theta_offset) - PI
        dtheta_p = dtheta[fi]
        phi_p = (phi[fi] + phi_offset) - PI/2.0
        dphi_p = dphi[fi]
        # Four transformations
        aitoff_thetaphi_to_xy(theta_p - dtheta_p, phi_p - dphi_p, &x, &y)
        xmin = x
        xmax = x
        ymin = y
        ymax = y
        aitoff_thetaphi_to_xy(theta_p - dtheta_p, phi_p + dphi_p, &x, &y)
        xmin = fmin(xmin, x)
        xmax = fmax(xmax, x)
        ymin = fmin(ymin, y)
        ymax = fmax(ymax, y)
        aitoff_thetaphi_to_xy(theta_p + dtheta_p, phi_p - dphi_p, &x, &y)
        xmin = fmin(xmin, x)
        xmax = fmax(xmax, x)
        ymin = fmin(ymin, y)
        ymax = fmax(ymax, y)
        aitoff_thetaphi_to_xy(theta_p + dtheta_p, phi_p + dphi_p, &x, &y)
        xmin = fmin(xmin, x)
        xmax = fmax(xmax, x)
        ymin = fmin(ymin, y)
        ymax = fmax(ymax, y)
        # Now we have the (projected rectangular) bounds.
        xmin = (xmin + 1) # Get this into normalized image coords
        xmax = (xmax + 1) # Get this into normalized image coords
        ymin = (ymin + 1) # Get this into normalized image coords
        ymax = (ymax + 1) # Get this into normalized image coords
        x0 = <int> (xmin / dx)
        x1 = <int> (xmax / dx) + 1
        y0 = <int> (ymin / dy)
        y1 = <int> (ymax / dy) + 1
        for i in range(x0, x1):
            x = (-1.0 + i*dx)*s2*2.0
            for j in range(y0, y1):
                y = (-1.0 + j * dy)*s2
                zb = (x*x/8.0 + y*y/2.0 - 1.0)
                if zb > 0: continue
                z = (1.0 - (x/4.0)**2.0 - (y/2.0)**2.0)
                z = z**0.5
                # Longitude
                theta0 = 2.0*math.atan(z*x/(2.0 * (2.0*z*z-1.0)))
                # Latitude
                # We shift it into co-latitude
                phi0 = math.asin(z*y)
                # Now we just need to figure out which pixel contributes.
                # We do not have a fast search.
                if not (theta_p - dtheta_p <= theta0 <= theta_p + dtheta_p):
                    continue
                if not (phi_p - dphi_p <= phi0 <= phi_p + dphi_p):
                    continue
                img[i, j] = field[fi]
    return img


# This function accepts a set of vertices (for a polyhedron) that are
# assumed to be in order for bottom, then top, in the same clockwise or
# counterclockwise direction (i.e., like points 1-8 in Figure 4 of the ExodusII
# manual).  It will then either *match* or *fill* the results.  If it is
# matching, it will early terminate with a 0 or final-terminate with a 1 if the
# results match.  Otherwise, it will fill the signs with -1's and 1's to show
# the sign of the dot product of the point with the cross product of the face.
cdef int check_face_dot(int nvertices,
                        np.float64_t point[3],
                        np.float64_t **vertices,
                        np.int8_t *signs,
                        int match):
    # Because of how we are doing this, we do not *care* what the signs are or
    # how the faces are ordered, we only care if they match between the point
    # and the centroid.
    # So, let's compute these vectors.  See above where these are written out
    # for ease of use.
    cdef np.float64_t vec1[3]
    cdef np.float64_t vec2[3]
    cdef np.float64_t cp_vec[3]
    cdef np.float64_t npoint[3]
    cdef np.float64_t dp
    cdef np.uint8_t faces[MAX_NUM_FACES][2][2]
    cdef np.uint8_t nf
    if nvertices == 4:
        faces = tetra_face_defs
        nf = TETRA_NF
    elif nvertices == 6:
        faces = wedge_face_defs
        nf = WEDGE_NF
    elif nvertices == 8:
        faces = hex_face_defs
        nf = HEX_NF
    else:
        return -1
    cdef int i, j, n, vi1a, vi1b, vi2a, vi2b

    for n in range(nf):
        vi1a = faces[n][0][0]
        vi1b = faces[n][0][1]
        vi2a = faces[n][1][0]
        vi2b = faces[n][1][1]
        # Shared vertex is vi1a and vi2a
        subtract(vertices[vi1b], vertices[vi1a], vec1)
        subtract(vertices[vi2b], vertices[vi2a], vec2)
        subtract(point, vertices[vi1b], npoint)
        cross(vec1, vec2, cp_vec)
        dp = dot(cp_vec, npoint)
        if match == 0:
            if dp < 0:
                signs[n] = -1
            else:
                signs[n] = 1
        else:
            if dp <= 0 and signs[n] < 0:
                continue
            elif dp >= 0 and signs[n] > 0:
                continue
            else: # mismatch!
                return 0
    return 1


def pixelize_element_mesh(np.ndarray[np.float64_t, ndim=2] coords,
                          np.ndarray[np.int64_t, ndim=2] conn,
                          buff_size,
                          np.ndarray[np.float64_t, ndim=2] field,
                          extents,
                          int index_offset = 0):
    cdef np.ndarray[np.float64_t, ndim=3] img
    img = np.zeros(buff_size, dtype="float64")
    # Two steps:
    #  1. Is image point within the mesh bounding box?
    #  2. Is image point within the mesh element?
    # Second is more intensive.  It will convert the element vertices to the
    # mapped coordinate system, and check whether the result in in-bounds or not
    # Note that we have to have a pseudo-3D pixel buffer.  One dimension will
    # always be 1.
    cdef np.float64_t pLE[3]
    cdef np.float64_t pRE[3]
    cdef np.float64_t LE[3]
    cdef np.float64_t RE[3]
    cdef int use
    cdef np.int64_t n, i, pi, pj, pk, ci, cj
    cdef np.int64_t pstart[3]
    cdef np.int64_t pend[3]
    cdef np.float64_t ppoint[3]
    cdef np.float64_t idds[3]
    cdef np.float64_t dds[3]
    cdef np.float64_t *vertices
    cdef np.float64_t *field_vals
    cdef int nvertices = conn.shape[1]
    cdef int ndim = coords.shape[1]
    cdef int num_field_vals = field.shape[1]
    cdef double[4] mapped_coord
    cdef ElementSampler sampler

    # Pick the right sampler and allocate storage for the mapped coordinate
    if ndim == 3 and nvertices == 4:
        sampler = P1Sampler3D()
    elif ndim == 3 and nvertices == 6:
        sampler = W1Sampler3D()
    elif ndim == 3 and nvertices == 8:
        sampler = Q1Sampler3D()
    elif ndim == 3 and nvertices == 20:
        sampler = S2Sampler3D()
    elif ndim == 2 and nvertices == 3:
        sampler = P1Sampler2D()
    elif ndim == 2 and nvertices == 4:
        sampler = Q1Sampler2D()
    elif ndim == 2 and nvertices == 6:
        sampler = T2Sampler2D()
    elif ndim == 3 and nvertices == 10:
        sampler = Tet2Sampler3D()
    else:
        raise YTElementTypeNotRecognized(ndim, nvertices)

    # if we are in 2D land, the 1 cell thick dimension had better be 'z'
    if ndim == 2:
        if buff_size[2] != 1:
            raise RuntimeError("Slices of 2D datasets must be "
                               "perpendicular to the 'z' direction.")

    # allocate temporary storage
    vertices = <np.float64_t *> malloc(ndim * sizeof(np.float64_t) * nvertices)
    field_vals = <np.float64_t *> malloc(sizeof(np.float64_t) * num_field_vals)

    # fill the image bounds and pixel size informaton here
    for i in range(ndim):
        pLE[i] = extents[i][0]
        pRE[i] = extents[i][1]
        dds[i] = (pRE[i] - pLE[i])/buff_size[i]
        if dds[i] == 0.0:
            idds[i] = 0.0
        else:
            idds[i] = 1.0 / dds[i]

    with cython.boundscheck(False):
        for ci in range(conn.shape[0]):

            # Fill the vertices
            LE[0] = LE[1] = LE[2] = 1e60
            RE[0] = RE[1] = RE[2] = -1e60

            for n in range(num_field_vals):
                field_vals[n] = field[ci, n]

            for n in range(nvertices):
                cj = conn[ci, n] - index_offset
                for i in range(ndim):
                    vertices[ndim*n + i] = coords[cj, i]
                    LE[i] = fmin(LE[i], vertices[ndim*n+i])
                    RE[i] = fmax(RE[i], vertices[ndim*n+i])

            use = 1
            for i in range(ndim):
                if RE[i] < pLE[i] or LE[i] >= pRE[i]:
                    use = 0
                    break
                pstart[i] = i64max(<np.int64_t> ((LE[i] - pLE[i])*idds[i]) - 1, 0)
                pend[i] = i64min(<np.int64_t> ((RE[i] - pLE[i])*idds[i]) + 1, img.shape[i]-1)

            # override for the 2D case
            if ndim == 2:
                pstart[2] = 0
                pend[2] = 0

            if use == 0:
                continue

            # Now our bounding box intersects, so we get the extents of our pixel
            # region which overlaps with the bounding box, and we'll check each
            # pixel in there.
            for pi in range(pstart[0], pend[0] + 1):
                ppoint[0] = (pi + 0.5) * dds[0] + pLE[0]
                for pj in range(pstart[1], pend[1] + 1):
                    ppoint[1] = (pj + 0.5) * dds[1] + pLE[1]
                    for pk in range(pstart[2], pend[2] + 1):
                        ppoint[2] = (pk + 0.5) * dds[2] + pLE[2]
                        # Now we just need to figure out if our ppoint is within
                        # our set of vertices.
                        sampler.map_real_to_unit(mapped_coord, vertices, ppoint)
                        if not sampler.check_inside(mapped_coord):
                            continue
                        if (num_field_vals == 1):
                            img[pi, pj, pk] = field_vals[0]
                        else:
                            img[pi, pj, pk] = sampler.sample_at_unit_point(mapped_coord,
                                                                           field_vals)
    free(vertices)
    free(field_vals)
    return img<|MERGE_RESOLUTION|>--- conflicted
+++ resolved
@@ -226,13 +226,7 @@
                                 if overlap1 * overlap2 == 0.0: continue
                                 buff[i,j] += (dsp * overlap1) * overlap2
                             else:
-<<<<<<< HEAD
                                 buff[i,j] = dsp
-=======
-                                my_array[j,i] = dsp
-
-    return my_array
->>>>>>> 3c2f3cf8
 
 @cython.cdivision(True)
 @cython.boundscheck(False)
@@ -336,22 +330,10 @@
     cdef np.float64_t r_i, theta_i, dr_i, dtheta_i, dthetamin
     cdef np.float64_t costheta, sintheta
     cdef int i, pi, pj
-<<<<<<< HEAD
     
     cdef int imax = np.asarray(radius).argmax()
     rmax = radius[imax] + dradius[imax]
-          
-=======
-
-    imax = radius.argmax()
-    rmax = radius[imax] + dradius[imax]
-
-    if input_img is None:
-        img = np.zeros((buff_size[0], buff_size[1]))
-        img[:] = np.nan
-    else:
-        img = input_img
->>>>>>> 3c2f3cf8
+
     x0, x1, y0, y1 = extents
     dx = (x1 - x0) / buff.shape[1]
     dy = (y1 - y0) / buff.shape[0]
@@ -403,17 +385,9 @@
                 x = r_i * sintheta
                 pi = <int>((x - x0)/dx)
                 pj = <int>((y - y0)/dy)
-<<<<<<< HEAD
                 if pi >= 0 and pi < buff.shape[0] and \
                    pj >= 0 and pj < buff.shape[1]:
                     buff[pi, pj] = field[i]
-=======
-                if pi >= 0 and pi < img.shape[0] and \
-                   pj >= 0 and pj < img.shape[1]:
-                    if img[pi, pj] != img[pi, pj]:
-                        img[pi, pj] = 0.0
-                    img[pi, pj] = field[i]
->>>>>>> 3c2f3cf8
                 r_i += 0.5*dx
             theta_i += dthetamin
 
