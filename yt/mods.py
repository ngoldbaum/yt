"""
Very simple convenience function for importing all the modules, setting up
the namespace and getting the last argument on the command line.



"""

#-----------------------------------------------------------------------------
# Copyright (c) 2013, yt Development Team.
#
# Distributed under the terms of the Modified BSD License.
#
# The full license is in the file COPYING.txt, distributed with this software.
#-----------------------------------------------------------------------------

from __future__ import absolute_import

#
# ALL IMPORTS GO HERE
#

# First module imports
import sys, types, os, glob, cPickle, time
import numpy as na # For historical reasons
import numpy as np # For modern purposes
import numpy # In case anyone wishes to use it by name

# This next item will handle most of the actual startup procedures, but it will
# also attempt to parse the command line and set up the global state of various
# operations.  The variable unparsed_args is not used internally but is
# provided as a convenience for users who wish to parse arguments in scripts.
# See http://lists.spacepope.org/pipermail/yt-dev-spacepope.org/2011-December/
#     001727.html
import yt.startup_tasks as __startup_tasks
unparsed_args = __startup_tasks.unparsed_args

from yt.funcs import *
from yt.utilities.logger import ytLogger as mylog
from yt.utilities.performance_counters import yt_counters, time_function
from yt.config import ytcfg, ytcfgDefaults
import yt.utilities.physical_constants as physical_constants

from yt.utilities.logger import level as __level
if __level >= int(ytcfgDefaults["loglevel"]):
    # This won't get displayed.
    mylog.debug("Turning off NumPy error reporting")
    np.seterr(all = 'ignore')

from yt.data_objects.api import \
    BinnedProfile1D, BinnedProfile2D, BinnedProfile3D, \
    data_object_registry, \
    derived_field, add_field, add_grad, FieldInfo, \
    ValidateParameter, ValidateDataField, ValidateProperty, \
    ValidateSpatial, ValidateGridType, \
    TimeSeriesData, AnalysisTask, analysis_task, \
<<<<<<< HEAD
    ImageArray
=======
    ParticleTrajectoryCollection, ImageArray, \
    create_profile
>>>>>>> e0df37ed

from yt.data_objects.derived_quantities import \
    add_quantity, quantity_info

from yt.frontends.enzo.api import \
    EnzoStaticOutput, EnzoStaticOutputInMemory, \
    EnzoSimulation, EnzoFieldInfo, \
    add_enzo_field, add_enzo_1d_field, add_enzo_2d_field

from yt.frontends.nyx.api import \
    NyxStaticOutput, NyxFieldInfo, add_nyx_field

from yt.frontends.orion.api import \
    OrionStaticOutput, OrionFieldInfo, add_orion_field

from yt.frontends.flash.api import \
    FLASHStaticOutput, FLASHFieldInfo, add_flash_field

from yt.frontends.chombo.api import \
    ChomboStaticOutput, ChomboFieldInfo, add_chombo_field

from yt.frontends.gdf.api import \
    GDFStaticOutput, GDFFieldInfo, add_gdf_field

from yt.frontends.athena.api import \
    AthenaStaticOutput, AthenaFieldInfo, add_athena_field

from yt.frontends.pluto.api import \
     PlutoStaticOutput, PlutoFieldInfo, add_pluto_field

from yt.frontends.stream.api import \
    StreamStaticOutput, StreamFieldInfo, add_stream_field, \
    StreamHandler, load_uniform_grid, load_amr_grids

from yt.analysis_modules.list_modules import \
    get_available_modules, amods
available_analysis_modules = get_available_modules()

# Import our analysis modules
from yt.analysis_modules.halo_finding.api import \
    HaloFinder

from yt.utilities.definitions import \
    axis_names, x_dict, y_dict, inv_axis_names

# Now individual component imports from the visualization API
from yt.visualization.api import \
    PlotCollection, PlotCollectionInteractive, \
    get_multi_plot, FixedResolutionBuffer, ObliqueFixedResolutionBuffer, \
    callback_registry, write_bitmap, write_image, annotate_image, \
    apply_colormap, scale_image, write_projection, write_fits, \
    SlicePlot, OffAxisSlicePlot, ProjectionPlot, OffAxisProjectionPlot, \
    show_colormaps, ProfilePlot

from yt.visualization.volume_rendering.api import \
    ColorTransferFunction, PlanckTransferFunction, ProjectionTransferFunction, \
    HomogenizedVolume, Camera, off_axis_projection, MosaicFisheyeCamera

from yt.utilities.parallel_tools.parallel_analysis_interface import \
    parallel_objects

for name, cls in callback_registry.items():
    exec("%s = cls" % name)

from yt.convenience import \
    load, projload, simulation

# Import some helpful math utilities
from yt.utilities.math_utils import \
    ortho_find, quartiles, periodic_position


# We load plugins.  Keep in mind, this can be fairly dangerous -
# the primary purpose is to allow people to have a set of functions
# that get used every time that they don't have to *define* every time.
# This way, other command-line tools can be used very simply.
# Unfortunately, for now, I think the easiest and simplest way of doing
# this is also the most dangerous way.
if ytcfg.getboolean("yt","loadfieldplugins"):
    my_plugin_name = ytcfg.get("yt","pluginfilename")
    # We assume that it is with respect to the $HOME/.yt directory
    if os.path.isfile(my_plugin_name):
        _fn = my_plugin_name
    else:
        _fn = os.path.expanduser("~/.yt/%s" % my_plugin_name)
    if os.path.isfile(_fn):
        mylog.info("Loading plugins from %s", _fn)
        execfile(_fn)<|MERGE_RESOLUTION|>--- conflicted
+++ resolved
@@ -54,12 +54,7 @@
     ValidateParameter, ValidateDataField, ValidateProperty, \
     ValidateSpatial, ValidateGridType, \
     TimeSeriesData, AnalysisTask, analysis_task, \
-<<<<<<< HEAD
-    ImageArray
-=======
-    ParticleTrajectoryCollection, ImageArray, \
-    create_profile
->>>>>>> e0df37ed
+    ImageArray, create_profile
 
 from yt.data_objects.derived_quantities import \
     add_quantity, quantity_info
@@ -112,7 +107,7 @@
     callback_registry, write_bitmap, write_image, annotate_image, \
     apply_colormap, scale_image, write_projection, write_fits, \
     SlicePlot, OffAxisSlicePlot, ProjectionPlot, OffAxisProjectionPlot, \
-    show_colormaps, ProfilePlot
+    show_colormaps, ProfilePlot, PhasePlot
 
 from yt.visualization.volume_rendering.api import \
     ColorTransferFunction, PlanckTransferFunction, ProjectionTransferFunction, \
