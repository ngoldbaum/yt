"""
Oct visitor functions




"""

#-----------------------------------------------------------------------------
# Copyright (c) 2013, yt Development Team.
#
# Distributed under the terms of the Modified BSD License.
#
# The full license is in the file COPYING.txt, distributed with this software.
#-----------------------------------------------------------------------------

cimport cython
cimport numpy
import numpy
from yt.utilities.lib.fp_utils cimport *
from libc.stdlib cimport malloc, free
<<<<<<< HEAD
from yt.utilities.lib.geometry_utils cimport encode_morton_64bit
=======
from yt.geometry.oct_container cimport OctreeContainer
>>>>>>> a74ed913

# Now some visitor functions

cdef class OctVisitor:
    def __init__(self, OctreeContainer octree, int domain_id = -1):
        cdef int i
        self.index = 0
        self.last = -1
        self.global_index = -1
        for i in range(3):
            self.pos[i] = -1
            self.ind[i] = -1
        self.dims = 0
        self.domain = domain_id
        self.level = -1
        self.oref = octree.oref
        self.nz = (1 << (self.oref*3))

    cdef void visit(self, Oct* o, np.uint8_t selected):
        raise NotImplementedError

# This copies an integer array from the source to the destination, based on the
# selection criteria.
cdef class CopyArrayI64(OctVisitor):
    @cython.boundscheck(False)
    @cython.initializedcheck(False)
    cdef void visit(self, Oct* o, np.uint8_t selected):
        # We should always have global_index less than our source.
        # "last" here tells us the dimensionality of the array.
        if selected == 0: return
        # There are this many records between "octs"
        self.dest[self.index, :] = self.source[
                self.ind[2], self.ind[1], self.ind[0],
                self.global_index, :]
        self.index += 1

# This copies a floating point array from the source to the destination, based
# on the selection criteria.
cdef class CopyArrayF64(OctVisitor):
    @cython.boundscheck(False)
    @cython.initializedcheck(False)
    cdef void visit(self, Oct* o, np.uint8_t selected):
        # We should always have global_index less than our source.
        # "last" here tells us the dimensionality of the array.
        if selected == 0: return
        # There are this many records between "octs"
        self.dest[self.index, :] = self.source[
                self.ind[2], self.ind[1], self.ind[0],
                self.global_index, :]
        self.index += 1

# This counts the number of octs, selected or not, that the selector hits.
# Note that the selector will not recursively visit unselected octs, so this is
# still useful.
cdef class CountTotalOcts(OctVisitor):
    @cython.boundscheck(False)
    @cython.initializedcheck(False)
    cdef void visit(self, Oct* o, np.uint8_t selected):
        # Count even if not selected.
        # Number of *octs* visited.
        if self.last != o.domain_ind:
            self.index += 1
            self.last = o.domain_ind

# This counts the number of selected cells.
cdef class CountTotalCells(OctVisitor):
    @cython.boundscheck(False)
    @cython.initializedcheck(False)
    cdef void visit(self, Oct* o, np.uint8_t selected):
        # Number of *cells* visited and selected.
        self.index += selected

# Every time a cell is visited, mark it.  This will be for all visited octs.
cdef class MarkOcts(OctVisitor):
    @cython.boundscheck(False)
    @cython.initializedcheck(False)
    cdef void visit(self, Oct* o, np.uint8_t selected):
        # We mark them even if they are not selected
        if self.last != o.domain_ind:
            self.last = o.domain_ind
            self.index += 1
        self.mark[self.index, self.ind[2], self.ind[1], self.ind[0]] = 1

# Mask all the selected cells.
cdef class MaskOcts(OctVisitor):
    @cython.boundscheck(False)
    @cython.initializedcheck(False)
    cdef void visit(self, Oct* o, np.uint8_t selected):
        if selected == 0: return
        self.mask[self.global_index, self.ind[2], self.ind[1], self.ind[0]] = 1

# Compute a mapping from domain_ind to flattened index.
cdef class IndexOcts(OctVisitor):
    @cython.boundscheck(False)
    @cython.initializedcheck(False)
    cdef void visit(self, Oct* o, np.uint8_t selected):
        # Note that we provide an index even if the cell is not selected.
        if self.last != o.domain_ind:
            self.last = o.domain_ind
            self.oct_index[o.domain_ind] = self.index
            self.index += 1

# Integer coordinates
cdef class ICoordsOcts(OctVisitor):
    @cython.boundscheck(False)
    @cython.initializedcheck(False)
    cdef void visit(self, Oct* o, np.uint8_t selected):
        if selected == 0: return
        cdef int i
        for i in range(3):
            self.icoords[self.index,i] = (self.pos[i] << self.oref) + self.ind[i]
        self.index += 1

# Level
cdef class IResOcts(OctVisitor):
    @cython.boundscheck(False)
    @cython.initializedcheck(False)
    cdef void visit(self, Oct* o, np.uint8_t selected):
        if selected == 0: return
        self.ires[self.index] = self.level
        self.index += 1

# Floating point coordinates
cdef class FCoordsOcts(OctVisitor):
    @cython.cdivision(True)
    @cython.boundscheck(False)
    @cython.initializedcheck(False)
    cdef void visit(self, Oct* o, np.uint8_t selected):
        # Note that this does not actually give the correct floating point
        # coordinates.  It gives them in some unit system where the domain is 1.0
        # in all directions, and assumes that they will be scaled later.
        if selected == 0: return
        cdef int i
        cdef np.float64_t c, dx
        dx = 1.0 / ((1 << self.oref) << self.level)
        for i in range(3):
            c = <np.float64_t> ((self.pos[i] << self.oref ) + self.ind[i])
            self.fcoords[self.index,i] = (c + 0.5) * dx
        self.index += 1

# Floating point widths; domain modifications are done later.
cdef class FWidthOcts(OctVisitor):
    @cython.cdivision(True)
    @cython.boundscheck(False)
    @cython.initializedcheck(False)
    cdef void visit(self, Oct* o, np.uint8_t selected):
        # Note that this does not actually give the correct floating point
        # coordinates.  It gives them in some unit system where the domain is 1.0
        # in all directions, and assumes that they will be scaled later.
        if selected == 0: return
        cdef int i
        cdef np.float64_t dx
        dx = 1.0 / ((1 << self.oref) << self.level)
        for i in range(3):
            self.fwidth[self.index,i] = dx
        self.index += 1

# Mark which domains are touched by a selector.
cdef class IdentifyOcts(OctVisitor):
    @cython.boundscheck(False)
    @cython.initializedcheck(False)
    cdef void visit(self, Oct* o, np.uint8_t selected):
        # We assume that our domain has *already* been selected by, which means
        # we'll get all cells within the domain for a by-domain selector and all
        # cells within the domain *and* selector for the selector itself.
        if selected == 0: return
        self.domain_mask[o.domain - 1] = 1

# Assign domain indices to octs
cdef class AssignDomainInd(OctVisitor):
    @cython.boundscheck(False)
    @cython.initializedcheck(False)
    cdef void visit(self, Oct* o, np.uint8_t selected):
        o.domain_ind = self.global_index
        self.index += 1

# From the file, fill in C order
cdef class FillFileIndicesO(OctVisitor):
    @cython.boundscheck(False)
    @cython.initializedcheck(False)
    cdef void visit(self, Oct* o, np.uint8_t selected):
        # We fill these arrays, then inside the level filler we use these as
        # indices as we fill a second array from the self.
        if selected == 0: return
        self.levels[self.index] = self.level
        self.file_inds[self.index] = o.file_ind
        self.cell_inds[self.index] = self.oind()
        self.index +=1

# From the file, fill in F order
cdef class FillFileIndicesR(OctVisitor):
    @cython.boundscheck(False)
    @cython.initializedcheck(False)
    cdef void visit(self, Oct* o, np.uint8_t selected):
        # We fill these arrays, then inside the level filler we use these as
        # indices as we fill a second array from the self.
        if selected == 0: return
        self.levels[self.index] = self.level
        self.file_inds[self.index] = o.file_ind
        self.cell_inds[self.index] = self.rind()
        self.index +=1

# Count octs by domain
cdef class CountByDomain(OctVisitor):
    @cython.boundscheck(False)
    @cython.initializedcheck(False)
    cdef void visit(self, Oct* o, np.uint8_t selected):
        if selected == 0: return
        # NOTE: We do this for every *cell*.
        self.domain_counts[o.domain - 1] += 1

# Store the refinement mapping of the octree to be loaded later
cdef class StoreOctree(OctVisitor):
    @cython.boundscheck(False)
    @cython.initializedcheck(False)
    cdef void visit(self, Oct* o, np.uint8_t selected):
        cdef np.uint8_t res, ii
        ii = cind(self.ind[0], self.ind[1], self.ind[2])
        if o.children == NULL:
            # Not refined.
            res = 0
        else:
            res = 1
        self.ref_mask[self.index] = res
        self.index += 1

# Go from a refinement mapping to a new octree
cdef class LoadOctree(OctVisitor):
    @cython.boundscheck(False)
    @cython.initializedcheck(False)
    cdef void visit(self, Oct* o, np.uint8_t selected):
        cdef int i, ii
        ii = cind(self.ind[0], self.ind[1], self.ind[2])
        if self.ref_mask[self.index] == 0:
            # We only want to do this once.  Otherwise we end up with way too many
            # nfinest for our tastes.
            if o.file_ind == -1:
                o.children = NULL
                o.file_ind = self.nfinest[0]
                o.domain = 1
                self.nfinest[0] += 1
        elif self.ref_mask[self.index] > 0:
            if self.ref_mask[self.index] != 1 and self.ref_mask[self.index] != 8:
                print "ARRAY CLUE: ", self.ref_mask[self.index], "UNKNOWN"
                raise RuntimeError
            if o.children == NULL:
                o.children = <Oct **> malloc(sizeof(Oct *) * 8)
                for i in range(8):
                    o.children[i] = NULL
            for i in range(8):
<<<<<<< HEAD
                o.children[i] = NULL
        for i in range(8):
            o.children[ii + i] = &octs[nocts[0]]
            o.children[ii + i].domain_ind = nocts[0]
            o.children[ii + i].file_ind = -1
            o.children[ii + i].domain = -1
            o.children[ii + i].children = NULL
            nocts[0] += 1
    else:
        print "SOMETHING IS AMISS", data.index
        raise RuntimeError
    data.index += 1

cdef void morton_index_octs(Oct *o, OctVisitorData *data, np.uint8_t selected):
    if selected == 0: return
    cdef void **p = <void **> data.array
    cdef np.uint8_t *level_arr = <np.uint8_t *> p[0]
    cdef np.uint64_t *mi = <np.uint64_t*> p[1]
    cdef np.int64_t coord[3]
    cdef int i
    for i in range(3):
        coord[i] = (data.pos[i] << data.oref) + data.ind[i]
        if (coord[i] < 0):
            raise RuntimeError("Oct coordinate in dimension {} is ".format(i)+
                               "negative. ({})".format(coord[i]))
    level_arr[data.index] = data.level
    mi[data.index] = encode_morton_64bit(np.uint64(coord[0]),
                                         np.uint64(coord[1]),
                                         np.uint64(coord[2]))
    data.index += 1

=======
                o.children[ii + i] = &self.octs[self.nocts[0]]
                o.children[ii + i].domain_ind = self.nocts[0]
                o.children[ii + i].file_ind = -1
                o.children[ii + i].domain = -1
                o.children[ii + i].children = NULL
                self.nocts[0] += 1
        else:
            print "SOMETHING IS AMISS", self.index
            raise RuntimeError
        self.index += 1
>>>>>>> a74ed913
<|MERGE_RESOLUTION|>--- conflicted
+++ resolved
@@ -19,11 +19,8 @@
 import numpy
 from yt.utilities.lib.fp_utils cimport *
 from libc.stdlib cimport malloc, free
-<<<<<<< HEAD
+from yt.geometry.oct_container cimport OctreeContainer
 from yt.utilities.lib.geometry_utils cimport encode_morton_64bit
-=======
-from yt.geometry.oct_container cimport OctreeContainer
->>>>>>> a74ed913
 
 # Now some visitor functions
 
@@ -274,39 +271,6 @@
                 for i in range(8):
                     o.children[i] = NULL
             for i in range(8):
-<<<<<<< HEAD
-                o.children[i] = NULL
-        for i in range(8):
-            o.children[ii + i] = &octs[nocts[0]]
-            o.children[ii + i].domain_ind = nocts[0]
-            o.children[ii + i].file_ind = -1
-            o.children[ii + i].domain = -1
-            o.children[ii + i].children = NULL
-            nocts[0] += 1
-    else:
-        print "SOMETHING IS AMISS", data.index
-        raise RuntimeError
-    data.index += 1
-
-cdef void morton_index_octs(Oct *o, OctVisitorData *data, np.uint8_t selected):
-    if selected == 0: return
-    cdef void **p = <void **> data.array
-    cdef np.uint8_t *level_arr = <np.uint8_t *> p[0]
-    cdef np.uint64_t *mi = <np.uint64_t*> p[1]
-    cdef np.int64_t coord[3]
-    cdef int i
-    for i in range(3):
-        coord[i] = (data.pos[i] << data.oref) + data.ind[i]
-        if (coord[i] < 0):
-            raise RuntimeError("Oct coordinate in dimension {} is ".format(i)+
-                               "negative. ({})".format(coord[i]))
-    level_arr[data.index] = data.level
-    mi[data.index] = encode_morton_64bit(np.uint64(coord[0]),
-                                         np.uint64(coord[1]),
-                                         np.uint64(coord[2]))
-    data.index += 1
-
-=======
                 o.children[ii + i] = &self.octs[self.nocts[0]]
                 o.children[ii + i].domain_ind = self.nocts[0]
                 o.children[ii + i].file_ind = -1
@@ -317,4 +281,22 @@
             print "SOMETHING IS AMISS", self.index
             raise RuntimeError
         self.index += 1
->>>>>>> a74ed913
+
+cdef class MortonIndexOcts(OctVisitor):
+    @cython.boundscheck(False)
+    @cython.initializedcheck(False)
+    cdef void visit(self, Oct* o, np.uint8_t selected):
+        if selected == 0: return
+        cdef np.int64_t coord[3]
+        cdef int i
+        for i in range(3):
+            coord[i] = (self.pos[i] << self.oref) + self.ind[i]
+            if (coord[i] < 0):
+                raise RuntimeError("Oct coordinate in dimension {} is ".format(i)+
+                                   "negative. ({})".format(coord[i]))
+        self.level_arr[self.index] = self.level
+        self.morton_ind[self.index] = encode_morton_64bit(
+                np.uint64(coord[0]),
+                np.uint64(coord[1]),
+                np.uint64(coord[2]))
+        self.index += 1