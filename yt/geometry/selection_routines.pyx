""" 
Geometry selection routines.

Author: Matthew Turk <matthewturk@gmail.com>
Affiliation: Columbia University
Homepage: http://yt.enzotools.org/
License:
  Copyright (C) 2011 Matthew Turk.  All Rights Reserved.

  This file is part of yt.

  yt is free software; you can redistribute it and/or modify
  it under the terms of the GNU General Public License as published by
  the Free Software Foundation; either version 3 of the License, or
  (at your option) any later version.

  This program is distributed in the hope that it will be useful,
  but WITHOUT ANY WARRANTY; without even the implied warranty of
  MERCHANTABILITY or FITNESS FOR A PARTICULAR PURPOSE.  See the
  GNU General Public License for more details.

  You should have received a copy of the GNU General Public License
  along with this program.  If not, see <http://www.gnu.org/licenses/>.
"""

import numpy as np
cimport numpy as np
cimport cython
from libc.stdlib cimport malloc, free
from fp_utils cimport fclip, iclip
from cython.parallel import prange, parallel, threadid
from selection_routines cimport SelectorObject
from oct_container cimport OctreeContainer, OctAllocationContainer, Oct
#from geometry_utils cimport point_to_hilbert
from yt.utilities.lib.grid_traversal cimport \
    VolumeContainer, sample_function, walk_volume

cdef extern from "math.h":
    double exp(double x) nogil
    float expf(float x) nogil
    long double expl(long double x) nogil
    double floor(double x) nogil
    double ceil(double x) nogil
    double fmod(double x, double y) nogil
    double log2(double x) nogil
    long int lrint(double x) nogil
    double fabs(double x) nogil

ctypedef fused anyfloat:
    np.float32_t
    np.float64_t

# These routines are separated into a couple different categories:
#
#   * Routines for identifying intersections of an object with a bounding box
#   * Routines for identifying cells/points inside a bounding box that
#     intersect with an object
#   * Routines that speed up some type of geometric calculation

# First, bounding box / object intersection routines.
# These all respect the interface "dobj" and a set of left_edges, right_edges,
# sometimes also accepting level and mask information.

@cython.boundscheck(False)
@cython.wraparound(False)
@cython.cdivision(True)
def convert_mask_to_indices(np.ndarray[np.uint8_t, ndim=3, cast=True] mask,
            int count, int transpose = 0):
    cdef int i, j, k, cpos
    cdef np.ndarray[np.int32_t, ndim=2] indices 
    indices = np.zeros((count, 3), dtype='int32')
    cpos = 0
    for i in range(mask.shape[0]):
        for j in range(mask.shape[1]):
            for k in range(mask.shape[2]):
                if mask[i,j,k] == 1:
                    if transpose == 1:
                        indices[cpos, 0] = k
                        indices[cpos, 1] = j
                        indices[cpos, 2] = i
                    else:
                        indices[cpos, 0] = i
                        indices[cpos, 1] = j
                        indices[cpos, 2] = k
                    cpos += 1
    return indices


@cython.boundscheck(False)
@cython.wraparound(False)
@cython.cdivision(True)
cdef _mask_fill(np.ndarray[np.float64_t, ndim=1] out,
                np.int64_t offset,
                np.ndarray[np.uint8_t, ndim=3, cast=True] mask,
                np.ndarray[anyfloat, ndim=3] vals):
    cdef np.int64_t count = 0
    cdef int i, j, k
    for i in range(mask.shape[0]):
        for j in range(mask.shape[1]):
            for k in range(mask.shape[2]):
                if mask[i,j,k] == 1:
                    out[offset + count] = vals[i,j,k]
                    count += 1
    return count

def mask_fill(np.ndarray[np.float64_t, ndim=1] out,
              np.int64_t offset,
              np.ndarray[np.uint8_t, ndim=3, cast=True] mask,
              np.ndarray vals):
    if vals.dtype == np.float32:
        return _mask_fill[np.float32_t](out, offset, mask, vals)
    elif vals.dtype == np.float64:
        return _mask_fill[np.float64_t](out, offset, mask, vals)
    else:
        raise RuntimeError

# Inclined Box

cdef class SelectorObject:

    def __cinit__(self, dobj):
        self.min_level = getattr(dobj, "min_level", 0)
        self.max_level = getattr(dobj, "max_level", 99)

    @cython.boundscheck(False)
    @cython.wraparound(False)
    @cython.cdivision(True)
    def select_grids(self,
                     np.ndarray[np.float64_t, ndim=2] left_edges,
                     np.ndarray[np.float64_t, ndim=2] right_edges,
                     np.ndarray[np.int32_t, ndim=2] levels):
        cdef int i, n
        cdef int ng = left_edges.shape[0]
        cdef np.ndarray[np.uint8_t, ndim=1] gridi = np.zeros(ng, dtype='uint8')
        cdef np.float64_t LE[3], RE[3]
        with nogil:
            for n in range(ng):
                # Call our selector function
                # Check if the sphere is inside the grid
                for i in range(3):
                    LE[i] = left_edges[n, i]
                    RE[i] = right_edges[n, i]
                gridi[n] = self.select_grid(LE, RE, levels[n,0])
        return gridi.astype("bool")

    @cython.boundscheck(False)
    @cython.wraparound(False)
    @cython.cdivision(True)
    def select_octs(self, OctreeContainer octree):
        cdef int i, j, k, n
        cdef np.ndarray[np.uint8_t, ndim=2] mask = np.zeros((octree.nocts, 8), dtype='uint8')
        cdef np.float64_t pos[3], dds[3]
        # This dds is the oct-width
        for i in range(3):
            dds[i] = (octree.DRE[i] - octree.DLE[i]) / octree.nn[i]
        # Pos is the center of the octs
        pos[0] = octree.DLE[0] + dds[0]/2.0
        for i in range(octree.nn[0]):
            pos[1] = octree.DLE[1] + dds[1]/2.0
            for j in range(octree.nn[1]):
                pos[2] = octree.DLE[2] + dds[2]/2.0
                for k in range(octree.nn[2]):
                    if octree.root_mesh[i][j][k] == NULL: continue
                    self.recursively_select_octs(
                        octree.root_mesh[i][j][k],
<<<<<<< HEAD
                        pos, dds, mask)
                    pos[2] += dds[2] 
                pos[1] += dds[1]
            pos[0] += dds[0] 
=======
                        pos, dds, mask, 0) # last is level
                    pos[2] += dds[2]
                pos[1] += dds[2]
            pos[0] += dds[2]
>>>>>>> 6a61ecba
        return mask.astype("bool")

    @cython.boundscheck(False)
    @cython.wraparound(False)
    @cython.cdivision(True)
    cdef void recursively_select_octs(self, Oct *root,
                        np.float64_t pos[3], np.float64_t dds[3],
                        np.ndarray[np.uint8_t, ndim=2] mask,
                        int level = 0):
        cdef np.float64_t LE[3], RE[3], sdds[3], spos[3]
        cdef int i, j, k, res, ii
        cdef Oct *ch
        # Remember that pos is the *center* of the oct, and dds is the oct
        # width.  So to get to the edges, we add/subtract half of dds.
        for i in range(3):
            # sdds is the cell width
            sdds[i] = dds[i]/2.0
            LE[i] = pos[i] - dds[i]/2.0
            RE[i] = pos[i] + dds[i]/2.0
        #print LE[0], RE[0], LE[1], RE[1], LE[2], RE[2]
        res = self.select_grid(LE, RE, level)
        cdef int eterm[3] 
        eterm[0] = eterm[1] = eterm[2] = 0
        if res == 0:
            for i in range(8):
                mask[root.local_ind,i] = 0
            return
        # Now we visit all our children.  We subtract off sdds for the first
        # pass because we center it on the first cell.
        spos[0] = pos[0] - sdds[0]/2.0
        cdef int next_level, this_level
        # next_level: an int that says whether or not we can progress to children
        # this_level: an int that says whether or not we can select from this
        # level
        next_level = this_level = 1
        if level == self.max_level:
            next_level = 0
        if level < self.min_level or level > self.max_level:
            this_level = 0
        for i in range(2):
            spos[1] = pos[1] - sdds[1]/2.0
            for j in range(2):
                spos[2] = pos[2] - sdds[2]/2.0
                for k in range(2):
                    ii = ((k*2)+j)*2+i
                    ch = root.children[i][j][k]
                    if this_level == 1 and ch != NULL:
                        mask[root.local_ind, ii] = 0
                        self.recursively_select_octs(
                            ch, spos, sdds, mask, level + 1)
                    elif this_level == 1:
                        mask[root.local_ind, ii] = \
                            self.select_cell(spos, sdds, eterm)
                    spos[2] += sdds[2]
                spos[1] += sdds[1]
            spos[0] += sdds[0]

    cdef int select_grid(self, np.float64_t left_edge[3],
                               np.float64_t right_edge[3],
                               np.int32_t level) nogil:
        return 0
    
    cdef int select_cell(self, np.float64_t pos[3], np.float64_t dds[3],
                         int eterm[3]) nogil:
        return 0

    @cython.boundscheck(False)
    @cython.wraparound(False)
    @cython.cdivision(True)
    def count_cells(self, gobj):
        cdef np.ndarray[np.float64_t, ndim=1] odds = gobj.dds
        cdef np.ndarray[np.float64_t, ndim=1] left_edge = gobj.LeftEdge
        cdef np.ndarray[np.float64_t, ndim=1] right_edge = gobj.RightEdge
        cdef np.ndarray[np.uint8_t, ndim=3, cast=True] child_mask
        cdef np.float64_t dds[3], pos[3]
        cdef int i, j, k, ind[3][2]
        child_mask = gobj.child_mask
        for i in range(3):
            ind[i][0] = 0
            ind[i][1] = gobj.ActiveDimensions[i]
            dds[i] = odds[i]
        cdef int count = 0
        cdef int check = 1
        # Check for the level bounds
        cdef np.int32_t level = gobj.Level
        if level < self.min_level or level > self.max_level:
            return count
        # We set this to 1 if we ignore child_mask
        cdef int this_level = 0
        if level == self.max_level:
            this_level = 1
        cdef int eterm[3]
        self.set_bounds(<np.float64_t *> left_edge.data,
                        <np.float64_t *> right_edge.data,
                        dds, ind, &check)
        with nogil:
            if check == 1:
                pos[0] = left_edge[0] + dds[0] * 0.5
                for i in range(ind[0][0], ind[0][1]):
                    eterm[0] = 0
                    pos[1] = left_edge[1] + dds[1] * 0.5
                    for j in range(ind[1][0], ind[1][1]):
                        eterm[1] = 0
                        pos[2] = left_edge[2] + dds[2] * 0.5
                        for k in range(ind[2][0], ind[2][1]):
                            eterm[2] = 0
                            if child_mask[i,j,k] == 1 or this_level == 1:
                                count += self.select_cell(pos, dds, eterm)
                            if eterm[2] == 1: break
                            pos[2] += dds[1]
                        if eterm[1] == 1: break
                        pos[1] += dds[1]
                    if eterm[0] == 1: break
                    pos[0] += dds[0]
            else:
                for i in range(ind[0][0], ind[0][1]):
                    for j in range(ind[1][0], ind[1][1]):
                        for k in range(ind[2][0], ind[2][1]):
                            if child_mask[i,j,k] == 1 or this_level == 1:
                                count += 1
        return count

    @cython.boundscheck(False)
    @cython.wraparound(False)
    @cython.cdivision(True)
    def fill_mask(self, gobj):
        cdef np.ndarray[np.uint8_t, ndim=3, cast=True] child_mask
        child_mask = gobj.child_mask
        cdef np.ndarray[np.uint8_t, ndim=3] mask 
        cdef int ind[3][2]
        cdef np.ndarray[np.float64_t, ndim=1] odds = gobj.dds
        cdef np.ndarray[np.float64_t, ndim=1] left_edge = gobj.LeftEdge
        cdef np.ndarray[np.float64_t, ndim=1] right_edge = gobj.RightEdge
        cdef int i, j, k
        cdef np.float64_t dds[3], pos[3]
        for i in range(3):
            dds[i] = odds[i]
            ind[i][0] = 0
            ind[i][1] = gobj.ActiveDimensions[i]
        mask = np.zeros(gobj.ActiveDimensions, dtype='uint8')
        cdef int check = 1
        cdef int total = 0
        cdef int eterm[3]
        self.set_bounds(<np.float64_t *> left_edge.data,
                        <np.float64_t *> right_edge.data,
                        dds, ind, &check)
        cdef int temp
        # Check for the level bounds
        cdef np.int32_t level = gobj.Level
        if level < self.min_level or level > self.max_level:
            return mask
        # We set this to 1 if we ignore child_mask
        cdef int this_level = 0
        if level == self.max_level:
            this_level = 1
        with nogil:
            if check == 1:
                pos[0] = left_edge[0] + dds[0] * 0.5
                for i in range(ind[0][0], ind[0][1]):
                    eterm[0] = 0
                    pos[1] = left_edge[1] + dds[1] * 0.5
                    for j in range(ind[1][0], ind[1][1]):
                        eterm[1] = 0
                        pos[2] = left_edge[2] + dds[2] * 0.5
                        for k in range(ind[2][0], ind[2][1]):
                            eterm[2] = 0
                            if child_mask[i,j,k] == 1 or this_level == 1:
                                mask[i,j,k] = self.select_cell(pos, dds, eterm)
                                total += mask[i,j,k]
                            if eterm[2] == 1: break
                            pos[2] += dds[1]
                        if eterm[1] == 1: break
                        pos[1] += dds[1]
                    if eterm[0] == 1: break
                    pos[0] += dds[0]
            else:
                for i in range(ind[0][0], ind[0][1]):
                    for j in range(ind[1][0], ind[1][1]):
                        for k in range(ind[2][0], ind[2][1]):
                            if child_mask[i,j,k] == 1 or this_level == 1:
                                mask[i,j,k] = 1
                            total += mask[i,j,k]
        if total == 0: return None
        return mask.astype("bool")

    cdef void set_bounds(self,
                         np.float64_t left_edge[3], np.float64_t right_edge[3],
                         np.float64_t dds[3], int ind[3][2], int *check):
        return

    @cython.boundscheck(False)
    @cython.wraparound(False)
    @cython.cdivision(True)
    def count_points(self, np.ndarray[np.float64_t, ndim=1] x,
                           np.ndarray[np.float64_t, ndim=1] y,
                           np.ndarray[np.float64_t, ndim=1] z,
                           np.float64_t radius = 0.0):
        cdef int count = 0
        cdef int i
        cdef np.float64_t dds[3], pos[3]
        dds[0] = dds[1] = dds[2] = radius
        cdef int eterm[3]
        with nogil:
            for i in range(x.shape[0]):
                pos[0] = x[i]
                pos[1] = y[i]
                pos[2] = z[i]
                count += self.select_cell(pos, dds, eterm)
        return count

    @cython.boundscheck(False)
    @cython.wraparound(False)
    @cython.cdivision(True)
    def select_points(self, np.ndarray[np.float64_t, ndim=1] x,
                            np.ndarray[np.float64_t, ndim=1] y,
                            np.ndarray[np.float64_t, ndim=1] z,
                            np.float64_t radius = 0.0):
        cdef int count = 0
        cdef int i
        cdef np.float64_t dds[3], pos[3]
        dds[0] = dds[1] = dds[2] = radius
        cdef int eterm[3]
        cdef np.ndarray[np.uint8_t, ndim=1] mask 
        mask = np.zeros(x.shape[0], dtype='uint8')
        with nogil:
            for i in range(x.shape[0]):
                pos[0] = x[i]
                pos[1] = y[i]
                pos[2] = z[i]
                mask[i] = self.select_cell(pos, dds, eterm)
                count += mask[i]
        if count == 0: return None
        return mask.astype("bool")

cdef class SphereSelector(SelectorObject):
    cdef np.float64_t radius2
    cdef np.float64_t center[3]

    def __init__(self, dobj):
        for i in range(3):
            self.center[i] = dobj.center[i]
        self.radius2 = dobj.radius * dobj.radius

    @cython.boundscheck(False)
    @cython.wraparound(False)
    @cython.cdivision(True)
    cdef int select_grid(self, np.float64_t left_edge[3],
                               np.float64_t right_edge[3],
                               np.int32_t level) nogil:
        cdef np.float64_t box_center, relcenter, closest, dist, edge
        return 1
        cdef int id
        if (left_edge[0] <= self.center[0] <= right_edge[0] and
            left_edge[1] <= self.center[1] <= right_edge[1] and
            left_edge[2] <= self.center[2] <= right_edge[2]):
            return 1
        # http://www.gamedev.net/topic/335465-is-this-the-simplest-sphere-aabb-collision-test/
        dist = 0
        for i in range(3):
            box_center = (right_edge[i] + left_edge[i])/2.0
            relcenter = self.center[i] - box_center
            edge = right_edge[i] - left_edge[i]
            closest = relcenter - fclip(relcenter, -edge/2.0, edge/2.0)
            dist += closest * closest
        if dist < self.radius2: return 1
        return 0

    @cython.boundscheck(False)
    @cython.wraparound(False)
    @cython.cdivision(True)
    cdef int select_cell(self, np.float64_t pos[3], np.float64_t dds[3],
                         int eterm[3]) nogil:
        cdef np.float64_t dist2, temp
        cdef int i
        dist2 = 0
        for i in range(3):
            temp = (pos[i] - self.center[i])
            dist2 += temp * temp
        if dist2 <= self.radius2: return 1
        return 0

sphere_selector = SphereSelector

cdef class RegionSelector(SelectorObject):
    cdef np.float64_t left_edge[3]
    cdef np.float64_t right_edge[3]
    cdef np.float64_t dx_pad

    def __init__(self, dobj):
        cdef int i
        self.dx_pad =dobj._dx_pad
        for i in range(3):
            self.left_edge[i] = dobj.left_edge[i]
            self.right_edge[i] = dobj.right_edge[i]

    @cython.boundscheck(False)
    @cython.wraparound(False)
    @cython.cdivision(True)
    cdef int select_grid(self, np.float64_t left_edge[3],
                               np.float64_t right_edge[3],
                               np.int32_t level) nogil:
        if level < self.min_level or level > self.max_level: return 0
        for i in range(3):
            if left_edge[i] >= self.right_edge[i]: return 0
            if right_edge[i] <= self.left_edge[i]: return 0
        return 1

    @cython.boundscheck(False)
    @cython.wraparound(False)
    @cython.cdivision(True)
    cdef int select_cell(self, np.float64_t pos[3], np.float64_t dds[3],
                         int eterm[3]) nogil:
        cdef np.float64_t dxp
        for i in range(3):
            dxp = self.dx_pad * dds[i]
            if pos[i] - dxp >= self.right_edge[i]:
                eterm[i] = 1
                return 0
            if pos[i] + dxp <= self.left_edge[i]: return 0
        return 1

    @cython.boundscheck(False)
    @cython.wraparound(False)
    @cython.cdivision(True)
    cdef void set_bounds(self,
                         np.float64_t left_edge[3], np.float64_t right_edge[3],
                         np.float64_t dds[3], int ind[3][2], int *check):
        cdef int temp, i, all_inside
        # Left pos is left_edge + 0.5 * dds
        # This means the grid is fully within the region
        # Note vice versa!
        all_inside = 1 
        for i in range(3):
            # If the region starts after the grid does...
            if self.left_edge[i] > left_edge[i]:
                temp = <int> ((self.left_edge[i] - left_edge[i])/dds[i]) - 1
                #ind[i][0] = iclip(temp, ind[i][0], ind[i][1])
                all_inside = 0
            # If the region ends before the grid does...
            if self.right_edge[i] < right_edge[i]:
                temp = <int> ((self.right_edge[i] - left_edge[i])/dds[i]) + 1
                #ind[i][1] = iclip(temp, ind[i][0], ind[i][1])
                all_inside = 0
        if all_inside == 0:
            check[0] = 1
        else:
            check[0] = 0

region_selector = RegionSelector

cdef class DiskSelector(SelectorObject):
    cdef np.float64_t norm_vec[3]
    cdef np.float64_t center[3]
    cdef np.float64_t d
    cdef np.float64_t radius2
    cdef np.float64_t height

    def __init__(self, dobj):
        cdef int i
        for i in range(3):
            self.norm_vec[i] = dobj._norm_vec[i]
            self.center[i] = dobj.center[i]
        self.d = dobj._d
        self.radius2 = dobj._radius * dobj._radius
        self.height = dobj._height

    @cython.boundscheck(False)
    @cython.wraparound(False)
    @cython.cdivision(True)
    cdef int select_grid(self, np.float64_t left_edge[3],
                               np.float64_t right_edge[3],
                               np.int32_t level) nogil:
        cdef np.float64_t *arr[2]
        cdef np.float64_t pos[3], H, D, R2, temp
        cdef int i, j, k, n
        arr[0] = left_edge
        arr[1] = right_edge
        cdef int cond[2]
        cond[0] = cond[1] = 0
        for i in range(2):
            pos[0] = arr[i][0]
            for j in range(2):
                pos[1] = arr[j][1]
                for k in range(2):
                    pos[2] = arr[k][2]
                    H = D = 0
                    for n in range(3):
                        H += (pos[n] * self.norm_vec[n])
                        temp = (pos[n] - self.center[n])
                        D += temp*temp
                    H += self.d
                    R2 = (D - H*H)
                    if fabs(H) < self.height: cond[0] = 1
                    if R2 < self.radius2: cond[1] = 1
        # A moment of explanation:
        #    We want our height to be less than the height AND our radius2 to be
        #    less than radius2, so we set cond[0] equal to 1 if any corners
        #    match that criteria.
        # Note that we OVERSELECT grids, as we are selecting anything within
        # the height and within the radius, which is kind of a funny thing.
        # Cell selection takes care of the rest.
        if cond[0] == 1 and cond[1] == 1:
            return 1
        return 0

    @cython.boundscheck(False)
    @cython.wraparound(False)
    @cython.cdivision(True)
    cdef int select_cell(self, np.float64_t pos[3], np.float64_t dds[3],
                         int eterm[3]) nogil:
        cdef np.float64_t h, d, r2, temp
        cdef int i
        h = d = 0
        for i in range(3):
            h += pos[i] * self.norm_vec[i]
            temp = pos[i] - self.center[i]
            d += temp*temp
        h += self.d
        r2 = (d - h*h)
        if fabs(h) <= self.height and r2 <= self.radius2: return 1
        return 0

disk_selector = DiskSelector

cdef class CuttingPlaneSelector(SelectorObject):
    cdef np.float64_t norm_vec[3]
    cdef np.float64_t d

    def __init__(self, dobj):
        cdef int i
        for i in range(3):
            self.norm_vec[i] = dobj._norm_vec[i]
        self.d = dobj._d

    @cython.boundscheck(False)
    @cython.wraparound(False)
    @cython.cdivision(True)
    cdef int select_grid(self, np.float64_t left_edge[3],
                               np.float64_t right_edge[3],
                               np.int32_t level) nogil:
        cdef int i, j, k, n
        cdef np.float64_t *arr[2]
        cdef np.float64_t pos[3]
        cdef np.float64_t gd
        arr[0] = left_edge
        arr[1] = right_edge
        all_under = 1
        all_over = 1
        # Check each corner
        for i in range(2):
            pos[0] = arr[i][0]
            for j in range(2):
                pos[1] = arr[j][1]
                for k in range(2):
                    pos[2] = arr[k][2]
                    gd = self.d
                    for n in range(3):
                        gd += pos[n] * self.norm_vec[n]
                    if gd < 0: all_over = 0
                    if gd > 0: all_under = 0
        if all_over == 1 or all_under == 1:
            return 0
        return 1

    @cython.boundscheck(False)
    @cython.wraparound(False)
    @cython.cdivision(True)
    cdef int select_cell(self, np.float64_t pos[3], np.float64_t dds[3],
                         int eterm[3]) nogil:
        cdef np.float64_t diag2, height
        cdef int i
        height = self.d
        diag2 = 0
        for i in range(3):
            height += pos[i] * self.norm_vec[i]
            diag2 += dds[i] * dds[i] * 0.25
        if height * height <= diag2: return 1
        return 0

cutting_selector = CuttingPlaneSelector

cdef class SliceSelector(SelectorObject):
    cdef int axis
    cdef np.float64_t coord

    def __init__(self, dobj):
        self.axis = dobj.axis
        self.coord = dobj.coord

    @cython.boundscheck(False)
    @cython.wraparound(False)
    @cython.cdivision(True)
    cdef void set_bounds(self,
                         np.float64_t left_edge[3], np.float64_t right_edge[3],
                         np.float64_t dds[3], int ind[3][2], int *check):
        cdef int i
        for i in range(3):
            if self.axis == i:
                ind[i][0] = <int> ((self.coord - left_edge[i])/dds[i])
                ind[i][1] = ind[i][0] + 1
        check[0] = 0

    @cython.boundscheck(False)
    @cython.wraparound(False)
    @cython.cdivision(True)
    cdef int select_grid(self, np.float64_t left_edge[3],
                               np.float64_t right_edge[3],
                               np.int32_t level) nogil:
        if right_edge[self.axis] > self.coord \
           and left_edge[self.axis] <= self.coord:
            return 1
        return 0
    
    @cython.boundscheck(False)
    @cython.wraparound(False)
    @cython.cdivision(True)
    cdef int select_cell(self, np.float64_t pos[3], np.float64_t dds[3],
                         int eterm[3]) nogil:
        if pos[self.axis] + 0.5*dds[self.axis] > self.coord \
           and pos[self.axis] - 0.5*dds[self.axis] <= self.coord:
            return 1
        return 0

slice_selector = SliceSelector

cdef class OrthoRaySelector(SelectorObject):

    cdef np.uint8_t px_ax
    cdef np.uint8_t py_ax
    cdef np.float64_t px
    cdef np.float64_t py
    cdef int axis

    def __init__(self, dobj):
        self.axis = dobj.axis
        self.px_ax = dobj.px_ax
        self.py_ax = dobj.py_ax
        self.px = dobj.px
        self.py = dobj.py

    @cython.boundscheck(False)
    @cython.wraparound(False)
    @cython.cdivision(True)
    cdef int select_grid(self, np.float64_t left_edge[3],
                               np.float64_t right_edge[3],
                               np.int32_t level) nogil:
        if (    (self.px >= left_edge[self.px_ax])
            and (self.px < right_edge[self.px_ax])
            and (self.py >= left_edge[self.py_ax])
            and (self.py < right_edge[self.py_ax])):
            return 1
        return 0
    
    @cython.boundscheck(False)
    @cython.wraparound(False)
    @cython.cdivision(True)
    cdef int select_cell(self, np.float64_t pos[3], np.float64_t dds[3],
                         int eterm[3]) nogil:
        if (    (self.px >= pos[self.px_ax] - 0.5*dds[self.px_ax])
            and (self.px <  pos[self.px_ax] + 0.5*dds[self.px_ax])
            and (self.py >= pos[self.py_ax] - 0.5*dds[self.py_ax])
            and (self.py <  pos[self.py_ax] + 0.5*dds[self.py_ax])):
            return 1
        return 0


    @cython.boundscheck(False)
    @cython.wraparound(False)
    @cython.cdivision(True)
    cdef void set_bounds(self,
                         np.float64_t left_edge[3], np.float64_t right_edge[3],
                         np.float64_t dds[3], int ind[3][2], int *check):
        cdef int i
        for i in range(3):
            if self.px_ax == i:
                ind[i][0] = <int> ((self.px - left_edge[i])/dds[i])
                ind[i][1] = ind[i][0] + 1
            elif self.py_ax == i:
                ind[i][0] = <int> ((self.py - left_edge[i])/dds[i])
                ind[i][1] = ind[i][0] + 1
        check[0] = 0

ortho_ray_selector = OrthoRaySelector

cdef struct IntegrationAccumulator:
    np.float64_t *t
    np.float64_t *dt
    np.uint8_t *child_mask
    int hits

cdef void dt_sampler(
             VolumeContainer *vc,
             np.float64_t v_pos[3],
             np.float64_t v_dir[3],
             np.float64_t enter_t,
             np.float64_t exit_t,
             int index[3],
             void *data) nogil:
    cdef IntegrationAccumulator *am = <IntegrationAccumulator *> data
    cdef int di = (index[0]*vc.dims[1]+index[1])*vc.dims[2]+index[2] 
    if am.child_mask[di] == 0 or enter_t == exit_t:
        return
    am.hits += 1
    am.t[di] = enter_t
    am.dt[di] = (exit_t - enter_t)

cdef class RaySelector(SelectorObject):

    cdef np.float64_t p1[3]
    cdef np.float64_t p2[3]
    cdef np.float64_t vec[3]

    def __init__(self, dobj):
        cdef int i
        for i in range(3):
            self.vec[i] = dobj.vec[i]
            self.p1[i] = dobj.start_point[i]
            self.p2[i] = dobj.end_point[i]

    @cython.boundscheck(False)
    @cython.wraparound(False)
    @cython.cdivision(True)
    cdef int select_grid(self, np.float64_t left_edge[3],
                               np.float64_t right_edge[3],
                               np.int32_t level) nogil:
        cdef int i, ax
        cdef int i1, i2
        cdef np.float64_t vs[3], t, v[3]
        for ax in range(3):
            i1 = (ax+1) % 3
            i2 = (ax+2) % 3
            t = (left_edge[ax] - self.p1[ax])/self.vec[ax]
            for i in range(3):
                vs[i] = t * self.vec[i] + self.p1[i]
            if left_edge[i1] <= vs[i1] and \
               right_edge[i1] >= vs[i1] and \
               left_edge[i2] <= vs[i2] and \
               right_edge[i2] >= vs[i2] and \
               0.0 <= t <= 1.0:
                return 1
            t = (right_edge[ax] - self.p1[ax])/self.vec[ax]
            for i in range(3):
                vs[i] = t * self.vec[i] + self.p1[i]
            if left_edge[i1] <= vs[i1] and \
               right_edge[i1] >= vs[i1] and \
               left_edge[i2] <= vs[i2] and \
               right_edge[i2] >= vs[i2] and\
               0.0 <= t <= 1.0:
                return 1
        # if the point is fully enclosed, we count the grid
        if left_edge[0] <= self.p1[0] and \
           right_edge[0] >= self.p1[0] and \
           left_edge[1] <= self.p1[1] and \
           right_edge[1] >= self.p1[1] and \
           left_edge[2] <= self.p1[2] and \
           right_edge[2] >= self.p1[2]:
            return 1
        if left_edge[0] <= self.p2[0] and \
           right_edge[0] >= self.p2[0] and \
           left_edge[1] <= self.p2[1] and \
           right_edge[1] >= self.p2[1] and \
           left_edge[2] <= self.p2[2] and \
           right_edge[2] >= self.p2[2]:
            return 1
        return 0

    @cython.boundscheck(False)
    @cython.wraparound(False)
    @cython.cdivision(True)
    def fill_mask(self, gobj):
        cdef np.ndarray[np.float64_t, ndim=3] t, dt
        cdef np.ndarray[np.uint8_t, ndim=3, cast=True] child_mask
        cdef int i
        cdef IntegrationAccumulator ia
        cdef VolumeContainer vc
        mask = np.zeros(gobj.ActiveDimensions, dtype='uint8')
        t = np.zeros(gobj.ActiveDimensions, dtype="float64")
        dt = np.zeros(gobj.ActiveDimensions, dtype="float64") - 1
        child_mask = gobj.child_mask
        ia.t = <np.float64_t *> t.data
        ia.dt = <np.float64_t *> dt.data
        ia.child_mask = <np.uint8_t *> child_mask.data
        ia.hits = 0
        for i in range(3):
            vc.left_edge[i] = gobj.LeftEdge[i]
            vc.right_edge[i] = gobj.RightEdge[i]
            vc.dds[i] = gobj.dds[i]
            vc.idds[i] = 1.0/gobj.dds[i]
            vc.dims[i] = dt.shape[i]
        walk_volume(&vc, self.p1, self.vec, dt_sampler, <void*> &ia)
        for i in range(dt.shape[0]):
            for j in range(dt.shape[1]):
                for k in range(dt.shape[2]):
                    if dt[i,j,k] >= 0:
                        mask[i,j,k] = 1
        return mask.astype("bool")

    @cython.boundscheck(False)
    @cython.wraparound(False)
    @cython.cdivision(True)
    def count_cells(self, gobj):
        return self.fill_mask(gobj).sum()
    
    @cython.boundscheck(False)
    @cython.wraparound(False)
    @cython.cdivision(True)
    def get_dt(self, gobj):
        cdef np.ndarray[np.float64_t, ndim=3] t, dt
        cdef np.ndarray[np.float64_t, ndim=1] tr, dtr
        cdef np.ndarray[np.uint8_t, ndim=3, cast=True] child_mask
        cdef int i, j, k, ni
        cdef IntegrationAccumulator ia
        cdef VolumeContainer vc
        t = np.zeros(gobj.ActiveDimensions, dtype="float64")
        dt = np.zeros(gobj.ActiveDimensions, dtype="float64") - 1
        child_mask = gobj.child_mask
        ia.t = <np.float64_t *> t.data
        ia.dt = <np.float64_t *> dt.data
        ia.child_mask = <np.uint8_t *> child_mask.data
        ia.hits = 0
        for i in range(3):
            vc.left_edge[i] = gobj.LeftEdge[i]
            vc.right_edge[i] = gobj.RightEdge[i]
            vc.dds[i] = gobj.dds[i]
            vc.idds[i] = 1.0/gobj.dds[i]
            vc.dims[i] = dt.shape[i]
        walk_volume(&vc, self.p1, self.vec, dt_sampler, <void*> &ia)
        tr = np.zeros(ia.hits, dtype="float64")
        dtr = np.zeros(ia.hits, dtype="float64")
        ni = 0
        for i in range(dt.shape[0]):
            for j in range(dt.shape[1]):
                for k in range(dt.shape[2]):
                    if dt[i,j,k] >= 0:
                        tr[ni] = t[i,j,k]
                        dtr[ni] = dt[i,j,k]
                        ni += 1
        if not (ni == ia.hits):
            print ni, ia.hits
        return dtr, tr
    
ray_selector = RaySelector

cdef class DataCollectionSelector(SelectorObject):
    cdef object obj_ids
    cdef np.int64_t nids

    def __init__(self, dobj):
        self.obj_ids = dobj._obj_ids
        self.nids = self.obj_ids.shape[0]

    @cython.boundscheck(False)
    @cython.wraparound(False)
    @cython.cdivision(True)
    cdef void set_bounds(self,
                         np.float64_t left_edge[3], np.float64_t right_edge[3],
                         np.float64_t dds[3], int ind[3][2], int *check):
        check[0] = 0
        return

    @cython.boundscheck(False)
    @cython.wraparound(False)
    @cython.cdivision(True)
    def select_grids(self,
                     np.ndarray[np.float64_t, ndim=2] left_edges,
                     np.ndarray[np.float64_t, ndim=2] right_edges,
                     np.ndarray[np.int32_t, ndim=2] levels):
        cdef int i, n
        cdef int ng = left_edges.shape[0]
        cdef np.ndarray[np.uint8_t, ndim=1] gridi = np.zeros(ng, dtype='uint8')
        cdef np.ndarray[np.int64_t, ndim=1] oids = self.obj_ids
        with nogil:
            for n in range(self.nids):
                # Call our selector function
                # Check if the sphere is inside the grid
                gridi[oids[n]] = 1
        return gridi.astype("bool")

    @cython.boundscheck(False)
    @cython.wraparound(False)
    @cython.cdivision(True)
    def count_cells(self, gobj):
        return gobj.ActiveDimensions.prod()
    
    @cython.boundscheck(False)
    @cython.wraparound(False)
    @cython.cdivision(True)
    def fill_mask(self, gobj):
        cdef np.ndarray[np.uint8_t, ndim=3] mask 
        mask = np.ones(gobj.ActiveDimensions, dtype='uint8')
        return mask.astype("bool")

data_collection_selector = DataCollectionSelector

cdef class EllipsoidSelector(SelectorObject):
    cdef np.float64_t vec[3][3]
    cdef np.float64_t mag[3]
    cdef np.float64_t center[3]

    def __init__(self, dobj):
        cdef int i
        for i in range(3):
            self.center[i] = dobj.center[i]
            self.vec[0][i] = dobj._e0[i]
            self.vec[1][i] = dobj._e1[i]
            self.vec[2][i] = dobj._e2[i]
        self.mag[0] = dobj._A
        self.mag[1] = dobj._B
        self.mag[2] = dobj._C

    @cython.boundscheck(False)
    @cython.wraparound(False)
    @cython.cdivision(True)
    cdef int select_grid(self, np.float64_t left_edge[3],
                               np.float64_t right_edge[3],
                               np.int32_t level) nogil:
        # This is the sphere selection
        cdef np.float64_t radius2, box_center, relcenter, closest, dist, edge
        return 1
        radius2 = self.mag[0] * self.mag[0]
        cdef int id
        if (left_edge[0] <= self.center[0] <= right_edge[0] and
            left_edge[1] <= self.center[1] <= right_edge[1] and
            left_edge[2] <= self.center[2] <= right_edge[2]):
            return 1
        # http://www.gamedev.net/topic/335465-is-this-the-simplest-sphere-aabb-collision-test/
        dist = 0
        for i in range(3):
            box_center = (right_edge[i] + left_edge[i])/2.0
            relcenter = self.center[i] - box_center
            edge = right_edge[i] - left_edge[i]
            closest = relcenter - fclip(relcenter, -edge/2.0, edge/2.0)
            dist += closest * closest
        if dist < radius2: return 1
        return 0

    @cython.boundscheck(False)
    @cython.wraparound(False)
    @cython.cdivision(True)
    cdef int select_cell(self, np.float64_t pos[3], np.float64_t dds[3],
                         int eterm[3]) nogil:
        cdef np.float64_t dot_evec[3]
        cdef np.float64_t dist
        cdef int i, j
        dot_evec[0] = dot_evec[1] = dot_evec[2] = 0
        # Calculate the rotated dot product
        for i in range(3): # axis
            dist = pos[i] - self.center[i]
            for j in range(3):
                dot_evec[j] += dist * self.vec[j][i]
        dist = 0.0
        for i in range(3):
            dist += (dot_evec[i] * dot_evec[i])/(self.mag[i] * self.mag[i])
        if dist <= 1.0: return 1
        return 0

ellipsoid_selector = EllipsoidSelector

cdef class GridSelector(SelectorObject):
    cdef object ind

    def __init__(self, dobj):
        self.ind = dobj.id - dobj._id_offset

    @cython.boundscheck(False)
    @cython.wraparound(False)
    @cython.cdivision(True)
    cdef void set_bounds(self,
                         np.float64_t left_edge[3], np.float64_t right_edge[3],
                         np.float64_t dds[3], int ind[3][2], int *check):
        check[0] = 0
        return

    @cython.boundscheck(False)
    @cython.wraparound(False)
    @cython.cdivision(True)
    def select_grids(self,
                     np.ndarray[np.float64_t, ndim=2] left_edges,
                     np.ndarray[np.float64_t, ndim=2] right_edges,
                     np.ndarray[np.int32_t, ndim=2] levels):
        cdef int ng = left_edges.shape[0]
        cdef np.ndarray[np.uint8_t, ndim=1] gridi = np.zeros(ng, dtype='uint8')
        gridi[self.ind] = 1
        return gridi.astype("bool")

    @cython.boundscheck(False)
    @cython.wraparound(False)
    @cython.cdivision(True)
    def count_cells(self, gobj):
        return gobj.ActiveDimensions.prod()
    
    @cython.boundscheck(False)
    @cython.wraparound(False)
    @cython.cdivision(True)
    def fill_mask(self, gobj):
        return np.ones(gobj.ActiveDimensions, dtype='bool')

    @cython.boundscheck(False)
    @cython.wraparound(False)
    @cython.cdivision(True)
    cdef int select_cell(self, np.float64_t pos[3], np.float64_t dds[3],
                         int eterm[3]) nogil:
        return 1


grid_selector = GridSelector
<|MERGE_RESOLUTION|>--- conflicted
+++ resolved
@@ -163,17 +163,10 @@
                     if octree.root_mesh[i][j][k] == NULL: continue
                     self.recursively_select_octs(
                         octree.root_mesh[i][j][k],
-<<<<<<< HEAD
-                        pos, dds, mask)
-                    pos[2] += dds[2] 
+                        pos, dds, mask, 0) 
+                    pos[2] += dds[2]
                 pos[1] += dds[1]
-            pos[0] += dds[0] 
-=======
-                        pos, dds, mask, 0) # last is level
-                    pos[2] += dds[2]
-                pos[1] += dds[2]
-            pos[0] += dds[2]
->>>>>>> 6a61ecba
+            pos[0] += dds[0]
         return mask.astype("bool")
 
     @cython.boundscheck(False)
