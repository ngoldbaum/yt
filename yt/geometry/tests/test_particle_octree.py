--- conflicted
+++ resolved
@@ -15,10 +15,7 @@
 
 
 import numpy as np
-<<<<<<< HEAD
 import os
-=======
->>>>>>> 93bc5b9e
 
 from yt.geometry.particle_oct_container import \
     ParticleOctreeContainer, \
@@ -72,102 +69,6 @@
         #    level_count += octree.count_levels(total_count.size-1, dom, mask)
         assert_equal(total_count, [1, 8, 64, 64, 256, 536, 1856, 1672])
 
-<<<<<<< HEAD
-=======
-def test_save_load_octree():
-    np.random.seed(int(0x4d3d3d3))
-    pos = np.random.normal(0.5, scale=0.05, size=(NPART,3)) * (DRE-DLE) + DLE
-    octree = ParticleOctreeContainer((1, 1, 1), DLE, DRE)
-    octree.n_ref = 32
-    for i in range(3):
-        np.clip(pos[:,i], DLE[i], DRE[i], pos[:,i])
-    # Convert to integers
-    pos = np.floor((pos - DLE)/dx).astype("uint64")
-    morton = get_morton_indices(pos)
-    morton.sort()
-    octree.add(morton)
-    octree.finalize()
-    saved = octree.save_octree()
-    loaded = OctreeContainer.load_octree(saved)
-    always = AlwaysSelector(None)
-    ir1 = octree.ires(always)
-    ir2 = loaded.ires(always)
-    assert_equal(ir1, ir2)
-
-    fc1 = octree.fcoords(always)
-    fc2 = loaded.fcoords(always)
-    assert_equal(fc1, fc2)
-
-    fw1 = octree.fwidth(always)
-    fw2 = loaded.fwidth(always)
-    assert_equal(fw1, fw2)
-
-def test_particle_octree_counts():
-    np.random.seed(int(0x4d3d3d3))
-    # Eight times as many!
-    data = {}
-    bbox = []
-    for i, ax in enumerate('xyz'):
-        DW = DRE[i] - DLE[i]
-        LE = DLE[i]
-        data["particle_position_%s" % ax] = \
-            np.random.normal(0.5, scale=0.05, size=(NPART*8)) * DW + LE
-        bbox.append( [DLE[i], DRE[i]] )
-    bbox = np.array(bbox)
-    for n_ref in [16, 32, 64, 512, 1024]:
-        ds = load_particles(data, 1.0, bbox = bbox, n_ref = n_ref)
-        dd = ds.all_data()
-        bi = dd["io","mesh_id"]
-        v = np.bincount(bi.astype("intp"))
-        assert_equal(v.max() <= n_ref, True)
-        bi2 = dd["all","mesh_id"]
-        assert_equal(bi, bi2)
-
-def test_particle_overrefine():
-    np.random.seed(int(0x4d3d3d3))
-    data = {}
-    bbox = []
-    for i, ax in enumerate('xyz'):
-        DW = DRE[i] - DLE[i]
-        LE = DLE[i]
-        data["particle_position_%s" % ax] = \
-            np.random.normal(0.5, scale=0.05, size=(NPART)) * DW + LE
-        bbox.append( [DLE[i], DRE[i]] )
-    bbox = np.array(bbox)
-    _attrs = ('icoords', 'fcoords', 'fwidth', 'ires')
-    for n_ref in [16, 32, 64, 512, 1024]:
-        ds1 = load_particles(data, 1.0, bbox = bbox, n_ref = n_ref)
-        dd1 = ds1.all_data()
-        v1 = dict((a, getattr(dd1, a)) for a in _attrs)
-        cv1 = dd1["cell_volume"].sum(dtype="float64")
-        for over_refine in [1, 2, 3]:
-            f = 1 << (3*(over_refine-1))
-            ds2 = load_particles(data, 1.0, bbox = bbox, n_ref = n_ref,
-                                over_refine_factor = over_refine)
-            dd2 = ds2.all_data()
-            v2 = dict((a, getattr(dd2, a)) for a in _attrs)
-            for a in sorted(v1):
-                assert_equal(v1[a].size * f, v2[a].size)
-            cv2 = dd2["cell_volume"].sum(dtype="float64")
-            assert_equal(cv1, cv2)
-
-index_ptype_snap = "snapshot_033/snap_033.0.hdf5"
-@requires_file(index_ptype_snap)
-def test_particle_index_ptype():
-    ds = yt.load(index_ptype_snap)
-    ds_all = yt.load(index_ptype_snap, index_ptype="all")
-    ds_pt0 = yt.load(index_ptype_snap, index_ptype="PartType0")
-    dd = ds.all_data()
-    dd_all = ds_all.all_data()
-    dd_pt0 = ds_pt0.all_data()
-    cv = dd["cell_volume"]
-    cv_all = dd_all["cell_volume"]
-    cv_pt0 = dd_pt0["cell_volume"]
-    assert_equal(cv.shape, cv_all.shape)
-    assert_equal(cv.sum(dtype="float64"), cv_pt0.sum(dtype="float64"))
->>>>>>> 93bc5b9e
-
-# ParticleBitmap testing
 class FakeDS:
     domain_left_edge = None
     domain_right_edge = None
@@ -364,7 +265,6 @@
 
 def test_bitmap_select():
     np.random.seed(int(0x4d3d3d3))
-<<<<<<< HEAD
     dx = 0.1
     for periodic in [False, True]:
         for nfiles in [2, 15, 31, 32, 33]:
@@ -741,64 +641,4 @@
         fd = open(fname,'wb')
         pickle.dump(pos,fd)
         fd.close()
-    return pos
-=======
-    # We are going to test having 31, 127, 128 and 257 data files.
-    for nfiles in [2, 31, 127, 128, 129]:
-        # Now we create particles 
-        # Note: we set N to nfiles here for testing purposes.  Inside the code 
-        # we set it to min(N, 256)
-        N = nfiles
-        reg = ParticleRegions([0.0, 0.0, 0.0, 0.0],
-                              [nfiles, nfiles, nfiles],
-                              [N, N, N], nfiles)
-        Y, Z = np.mgrid[0.1 : nfiles - 0.1 : nfiles * 1j,
-                        0.1 : nfiles - 0.1 : nfiles * 1j]
-        X = 0.5 * np.ones(Y.shape, dtype="float64")
-        pos = np.array([X.ravel(),Y.ravel(),Z.ravel()],
-            dtype="float64").transpose()
-        for i in range(nfiles):
-            reg.add_data_file(pos, i)
-            pos[:,0] += 1.0
-        pos[:,0] = 0.5
-        fr = FakeRegion(nfiles)
-        for i in range(nfiles):
-            fr.set_edges(i)
-            selector = RegionSelector(fr)
-            df = reg.identify_data_files(selector)
-            assert_equal(len(df), 1)
-            assert_equal(df[0], i)
-            pos[:,0] += 1.0
-
-        for mask in reg.masks:
-            maxs = np.unique(mask.max(axis=-1).max(axis=-1))
-            mins = np.unique(mask.min(axis=-1).min(axis=-1))
-            assert_equal(maxs, mins)
-            assert_equal(maxs, np.unique(mask))
-
-def test_position_location():
-    np.random.seed(int(0x4d3d3d3))
-    pos = np.random.normal(0.5, scale=0.05, size=(NPART,3)) * (DRE-DLE) + DLE
-    # Now convert to integers
-    data = {}
-    bbox = []
-    for i, ax in enumerate('xyz'):
-        np.clip(pos[:,i], DLE[i], DRE[i], pos[:,i])
-        bbox.append([DLE[i], DRE[i]])
-        data["particle_position_%s" % ax] = pos[:,i]
-    bbox = np.array(bbox)
-    ds = load_particles(data, 1.0, bbox = bbox, over_refine_factor = 2)
-    oct_id, all_octs = ds.index.oct_handler.locate_positions(pos)
-    for oi in sorted(all_octs):
-        this_oct = pos[oct_id == oi]
-        assert(np.all(this_oct >= all_octs[oi]["left_edge"]))
-        assert(np.all(this_oct <= all_octs[oi]["right_edge"]))
-
-os33 = "snapshot_033/snap_033.0.hdf5"
-@requires_file(os33)
-def test_get_smallest_dx():
-    ds = yt.load(os33)
-    small_dx = (
-        ds.domain_width / (ds.domain_dimensions*2.**(ds.index.max_level)))
-    assert_equal(ds.index.get_smallest_dx(), small_dx)
->>>>>>> 93bc5b9e
+    return pos