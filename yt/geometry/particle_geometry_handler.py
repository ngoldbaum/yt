"""
Particle-only geometry handler




"""

#-----------------------------------------------------------------------------
# Copyright (c) 2013, yt Development Team.
#
# Distributed under the terms of the Modified BSD License.
#
# The full license is in the file COPYING.txt, distributed with this software.
#-----------------------------------------------------------------------------

import h5py
import numpy as na
import string, re, gc, time
from yt.extern.six.moves import cPickle
from yt.extern.six.moves import zip as izip

import weakref

from itertools import chain

from yt.funcs import *
from yt.utilities.logger import ytLogger as mylog
from yt.arraytypes import blankRecordArray
from yt.config import ytcfg
from yt.fields.field_info_container import NullFunc
from yt.geometry.geometry_handler import Index, YTDataChunk
from yt.geometry.particle_oct_container import \
    ParticleOctreeContainer, ParticleForest
from yt.utilities.definitions import MAXLEVEL
from yt.utilities.io_handler import io_registry
from yt.utilities.parallel_tools.parallel_analysis_interface import \
    ParallelAnalysisInterface
from yt.extern.functools32 import lru_cache

from yt.data_objects.data_containers import data_object_registry
from yt.data_objects.octree_subset import ParticleOctreeSubset
from yt.data_objects.particle_container import ParticleContainer

class ParticleIndex(Index):
    """The Index subclass for particle datasets"""
    _global_mesh = False

    def __init__(self, ds, dataset_type):
        self.dataset_type = dataset_type
        self.dataset = weakref.proxy(ds)
        self.index_filename = self.dataset.parameter_filename
        self.directory = os.path.dirname(self.index_filename)
        self.float_type = np.float64
        super(ParticleIndex, self).__init__(ds, dataset_type)

    def _setup_geometry(self):
        self.regions = None
        mylog.debug("Initializing Particle Geometry Handler.")
        self._initialize_particle_handler()

    def get_smallest_dx(self):
        """
        Returns (in code units) the smallest cell size in the simulation.
        """
<<<<<<< HEAD
        return 1e-30
        dx = 1.0/(2**self.oct_handler.max_level)
        dx *= (self.dataset.domain_right_edge -
               self.dataset.domain_left_edge)
=======
        ML = self.oct_handler.max_level
        dx = 1.0/(self.dataset.domain_dimensions*2**ML)
        dx = dx * (self.dataset.domain_right_edge -
                   self.dataset.domain_left_edge)
>>>>>>> d9542b8e
        return dx.min()

    def convert(self, unit):
        return self.dataset.conversion_factors[unit]

    def _initialize_particle_handler(self):
        self._setup_data_io()
        template = self.dataset.filename_template
        ndoms = self.dataset.file_count
        cls = self.dataset._file_class
        self.data_files = [cls(self.dataset, self.io, template % {'num':i}, i)
                           for i in range(ndoms)]
        N = min(len(4*self.data_files), 256) 
        self.ds.domain_dimensions[:] = N*(1<<self.ds.over_refine_factor)
        self.total_particles = sum(
                sum(d.total_particles.values()) for d in self.data_files)

    def _initialize_coarse_index(self):
        ds = self.dataset
        mylog.info("Allocating for %0.3e particles", self.total_particles)
        # No more than 256^3 in the region finder.
        N = self.ds.domain_dimensions / (1<<self.ds.over_refine_factor)
        self.regions = ParticleForest(
                ds.domain_left_edge, ds.domain_right_edge,
                N, len(self.data_files), ds.over_refine_factor,
                ds.n_ref)
        pb = get_pbar("Initializing coarse index ", len(self.data_files))
        for i, data_file in enumerate(self.data_files):
            pb.update(i)
            for pos in self.io._yield_coordinates(data_file):
                self.regions.add_data_file(pos, data_file.file_id)
        pb.finish()

    def _detect_output_fields(self):
        # TODO: Add additional fields
        dsl = []
        units = {}
        for dom in self.data_files:
            fl, _units = self.io._identify_fields(dom)
            units.update(_units)
            dom._calculate_offsets(fl)
            for f in fl:
                if f not in dsl: dsl.append(f)
        self.field_list = dsl
        ds = self.dataset
        ds.particle_types = tuple(set(pt for pt, ds in dsl))
        # This is an attribute that means these particle types *actually*
        # exist.  As in, they are real, in the dataset.
        ds.field_units.update(units)
        ds.particle_types_raw = ds.particle_types

    def _identify_base_chunk(self, dobj):
        if self.regions is None:
            self._initialize_coarse_index()
        if getattr(dobj, "_chunk_info", None) is None:
            data_files = getattr(dobj, "data_files", None)
            buffer_files = getattr(dobj, "buffer_files", None)
            if data_files is None:
                dfi, count, omask, bdfi = self.regions.identify_data_files(
                                        dobj.selector)
                #n_cells = omask.sum()
                data_files = [self.data_files[i] for i in dfi]
                mylog.debug("Maximum particle count of %s identified", count)
            base_region = getattr(dobj, "base_region", dobj)
            dobj._chunk_info = [ParticleOctreeSubset(dobj, df, self.ds,
                over_refine_factor = self.ds.over_refine_factor)
                for df in data_files]
        dobj._current_chunk = list(self._chunk_all(dobj))[0]

    def _chunk_all(self, dobj):
        oobjs = getattr(dobj._current_chunk, "objs", dobj._chunk_info)
        yield YTDataChunk(dobj, "all", oobjs, None)

    def _chunk_spatial(self, dobj, ngz, sort = None, preload_fields = None,
                       ghost_particles = False):
        ghost_particles = False
        sobjs = getattr(dobj._current_chunk, "objs", dobj._chunk_info)
        # We actually do not really use the data files except as input to the
        # ParticleOctreeSubset.
        # This is where we will perform cutting of the Octree and
        # load-balancing.  That may require a specialized selector object to
        # cut based on some space-filling curve index.
        for i,og in enumerate(sobjs):
            if ngz > 0:
                g = og.retrieve_ghost_zones(ngz, [], smoothed=True)
            else:
                g = og
            with g._expand_data_files(ghost_particles):
                yield YTDataChunk(dobj, "spatial", [g])

    def old_chunk_spatial(self, dobj, ngz, sort = None, preload_fields = None):
        dfi, count, omask = self.regions.identify_data_files(
                                dobj.selector)
        # We actually do not really use the data files except as input to the
        # ParticleOctreeSubset.
        # This is where we will perform cutting of the Octree and
        # load-balancing.  That may require a specialized selector object to
        # cut based on some space-filling curve index.
        for df in (self.data_files[i] for i in dfi):
            if ngz > 0:
                raise NotImplementedError
            else:
                oct_handler = self.regions.construct_forest(
                        df.file_id, dobj.selector, self.io, self.data_files,
                        (dfi, count, omask))
                g = ParticleOctreeSubset(dobj, df, self.ds,
                        over_refine_factor = self.ds.over_refine_factor)
            yield YTDataChunk(dobj, "spatial", [g])

    def _chunk_io(self, dobj, cache = True, local_only = False):
        oobjs = getattr(dobj._current_chunk, "objs", dobj._chunk_info)
        for container in oobjs:
            yield YTDataChunk(dobj, "io", [container], None, cache = cache)<|MERGE_RESOLUTION|>--- conflicted
+++ resolved
@@ -63,17 +63,10 @@
         """
         Returns (in code units) the smallest cell size in the simulation.
         """
-<<<<<<< HEAD
-        return 1e-30
-        dx = 1.0/(2**self.oct_handler.max_level)
-        dx *= (self.dataset.domain_right_edge -
-               self.dataset.domain_left_edge)
-=======
         ML = self.oct_handler.max_level
         dx = 1.0/(self.dataset.domain_dimensions*2**ML)
         dx = dx * (self.dataset.domain_right_edge -
                    self.dataset.domain_left_edge)
->>>>>>> d9542b8e
         return dx.min()
 
     def convert(self, unit):
