--- conflicted
+++ resolved
@@ -391,12 +391,6 @@
             maxs.append(-1e90)
             continue
         if filter is None:
-<<<<<<< HEAD
-            # Note that we're hijacking an argument here
-            if non_zero: filter = data[field]>0.0
-            mins.append(data[field][filter].min())
-            maxs.append(data[field][filter].max())
-=======
             if non_zero:
                 nz_filter = data[field]>0.0
                 if not nz_filter.any():
@@ -407,7 +401,6 @@
                 nz_filter = None
             mins.append(data[field][nz_filter].min())
             maxs.append(data[field][nz_filter].max())
->>>>>>> 95193f59
         else:
             if this_filter.any():
                 if non_zero:
