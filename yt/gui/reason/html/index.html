<html>
<head>
  <title>Complex Layout</title>
    <link rel="stylesheet" type="text/css" href="resources/resources/css/ext-all.css" />
    
    <style type="text/css">
    html, body {
        font:normal 12px verdana;
        margin:0;
        padding:0;
        border:0 none;
        overflow:hidden;
        height:100%;
    }
    p {
        margin:5px;
    }
    .settings {
        background-image:url(resources/examples/shared/icons/fam/folder_wrench.png);
    }
    .nav {
        background-image:url(resources/examples/shared/icons/fam/folder_go.png);
    }
    graph { 
        background-image:url(images/graph.png) !important; //add images to tabs
    }
    console { 
        background-image:url(images/console.png) !important;
    }
    #input_line {
        font-family: monospace;
    }
    #cell_output {
        font-family: monospace;
    }
    </style>

    <!-- GC -->
    <!-- LIBS -->
    <script type="text/javascript" src="resources/adapter/ext/ext-base.js"></script>
    <!-- ENDLIBS -->

    <script type="text/javascript" src="resources/ext-all.js"></script>

    <!-- EXAMPLES -->
    <script type="text/javascript" src="resources/examples/shared/examples.js"></script>
    <script type="text/javascript" src="resources/ext-repl-api.js"></script>
<<<<<<< HEAD

    <script type="text/javascript" src="pf_data.js"></script>
=======
    <script type="text/javascript" src="resources/ext-pflist-api.js"></script>
>>>>>>> b3518424
  
    <script type="text/javascript">
    var viewport;
    function cell_sent() {
        repl_input.get('input_line').setReadOnly(true);
    }

    function cell_finished(result) {
        Ext.each(result['payloads'], function(payload, index) {
            if (payload['type'] == 'image_string') {
                Ext.get("cell_output").dom.innerHTML +=
                    '<br/><img src="data:image/png;base64,' +
                        payload['image_data'] + '"/>';
            }
        });
        repl_input.get('input_line').setReadOnly(false);
    }

    var handle_result = function(f, a) {
        var input_line = repl_input.get("input_line")
        if (a.result == null) {
            text = "ERROR";
        } else {
            text = a.result['output'].replace(/\n/g,"<br/>");
        }
        Ext.get("cell_output").dom.innerHTML +=
        '>>> ' + input_line.getValue() + '<br/>' + text + '<br/>';
        input_line.setValue("");
        cell_finished(a.result);
    }

    var repl_input = new Ext.FormPanel({
        url: 'push',
        items: [{
            id: 'input_line',
            xtype: 'textarea',
            width: '100%',
            fieldLabel: '>>>',
            name: 'line',
            allowBlank: 'True',
            bodyStyle: 'font-family: "monospace";',
            listeners: {
                specialkey: function(f, e){
                    if (e.getKey() == e.ENTER) {
                        cell_sent();
                        yt_rpc.ExtDirectREPL.execute({
                            code:repl_input.get('input_line').getValue()},
                            handle_result);
                    }
                }
            },
        },],
    });

    var NorthButton = new Ext.Button(
        {text : 'North',
        pageX : 10,
        pageY : 100
        }
    );
    var EastButton = new Ext.Button(
        {text:'East'}
    );
    var SouthButton = new Ext.Button(
        {text:'South'}
    );
    var WestButton = new Ext.Button(
        {text:'West'}
    );

    Ext.onReady(function(){

Ext.BLANK_IMAGE_URL = 'resources/resources/images/default/s.gif';

        // NOTE: This is an example showing simple state management. During development,
        // it is generally best to disable state management as dynamically-generated ids
        // can change across page loads, leading to unpredictable results.  The developer
        // should ensure that stable state ids are set for stateful components in real apps.
        Ext.state.Manager.setProvider(new Ext.state.CookieProvider());

var children = [{
     text:'pf1',
     expanded: true,
     children:[{
         text:'sphere',
         leaf:true
    },{
         text:'region'
        ,leaf:true
    }]
},{
     text:'pf2',
     expanded: true,
     children:[{
         text:'all_data'
        ,leaf:true
    }]
 
}];

	// Go ahead and create the TreePanel now so that we can use it below
    var treePanel = new Ext.tree.TreePanel({
       iconCls: 'nav',
    	id: 'tree-panel',
    	title: 'Objects',
        region:'west',
        split: true,
        minSize: 150,
        autoScroll: true,
        rootVisible: false,
        root:new Ext.tree.TreeNode({
          expanded:true
         ,leaf:false
         ,text:''
        })
     });

     Ext.each(my_pfs, function(pf, index) {
        treePanel.root.appendChild(new Ext.tree.TreeNode({text: pf.name,
                                    leaf:false}));
        this_pf = treePanel.root.lastChild
        Ext.each(pf.objects, function(object, obj_index) {
           this_pf.appendChild(new Ext.tree.TreeNode({text: object.name,
                                leaf: true}));
       });
   });



        viewport = new Ext.Viewport({
            layout: 'border',
            items: [
            {
                // lazily created panel (xtype:'panel' is default)
                region: 'south',
                contentEl: 'south',
                split: true,
                height: 100,
                minSize: 100,
                maxSize: 200,
                collapsible: true,
                title: 'Status',
                margins: '0 0 0 0'
            }, {
                region: 'west',
                id: 'west-panel', // see Ext.getCmp() below
                title: 'BETA Sequences',
                split: true,
                width: 200,
                minSize: 175,
                maxSize: 400,
                collapsible: true,
                margins: '0 0 0 5',
                layout: {
                    type: 'accordion',
                    animate: true
                },
                items: [treePanel]
            },
            // in this instance the TabPanel is not wrapped by another panel
            // since no title is needed, this Panel is added directly
            // as a Container
            {
                xtype: 'tabpanel',
                region: 'center', // a center region is ALWAYS required for border layout
                id: 'center-panel',
                deferredRender: false,
                activeTab: 0,     // first tab initially active
                items: [{
                    title: 'YT',
                    iconCls: 'console',
                    closable: false,
                    autoScroll: true,
                    iconCls: 'console',
                    items: [{ 
                        title: 'Output',
                        html: "",
                        id: "cell_output",
                    }, repl_input, ]
                }, {
                    contentEl: 'center2',
                    title: 'Plot Window 1',
                    iconCls: 'graph',
                    closable: true,
                    autoScroll: true,
                    items: [NorthButton]
                        
                }]
            }]
        });
        // get a reference to the HTML element with id "hideit" and add a click listener to it 
        Ext.get("hideit").on('click', function(){
            // get a reference to the Panel that was created with id = 'west-panel' 
            var w = Ext.getCmp('west-panel');
            // expand or collapse that Panel based on its collapsed property state
            w.collapsed ? w.expand() : w.collapse();
        });
    });
    </script>
</head>
<body>
    <!-- use class="x-hide-display" to prevent a brief flicker of the content -->
    <div id="west" class="x-hide-display">
        <p>Hi. I'm the west panel.</p>
    </div>
    <div id="center2" class="x-hide-display">
        <a id="hideit" href="#">Toggle the west region</a>
        <hr>
        <p>Duis hendrerit, est vel lobortis sagittis, tortor erat scelerisque tortor, sed pellentesque sem enim id metus. Maecenas at pede. Nulla velit libero, dictum at, mattis quis, sagittis vel, ante. Phasellus faucibus rutrum dui. Cras mauris elit, bibendum at, feugiat non, porta id, neque. Nulla et felis nec odio mollis vehicula. Donec elementum tincidunt mauris. Duis vel dui. Fusce iaculis enim ac nulla. In risus.</p>
    </div>
    <div id="props-panel" class="x-hide-display" style="width:200px;height:200px;overflow:hidden;">
    </div>
    <div id="south" class="x-hide-display">
        <p>4d3d3d3 engaged.</p>
    </div>
</body>
</html><|MERGE_RESOLUTION|>--- conflicted
+++ resolved
@@ -45,13 +45,9 @@
     <!-- EXAMPLES -->
     <script type="text/javascript" src="resources/examples/shared/examples.js"></script>
     <script type="text/javascript" src="resources/ext-repl-api.js"></script>
-<<<<<<< HEAD
-
+    <script type="text/javascript" src="resources/ext-pflist-api.js"></script>
     <script type="text/javascript" src="pf_data.js"></script>
-=======
-    <script type="text/javascript" src="resources/ext-pflist-api.js"></script>
->>>>>>> b3518424
-  
+ 
     <script type="text/javascript">
     var viewport;
     function cell_sent() {
