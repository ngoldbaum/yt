"""
Callbacks to add additional functionality on to plots.

Author: Matthew Turk <matthewturk@gmail.com>
Affiliation: KIPAC/SLAC/Stanford
Author: J. S. Oishi <jsoishi@astro.berkeley.edu>
Affiliation: UC Berkeley
Author: Stephen Skory <s@skory.us>
Affiliation: UC San Diego
Author: Anthony Scopatz <scopatz@gmail.com>
Affiliation: The University of Chicago
Homepage: http://yt-project.org/
Author: Nathan Goldbaum <goldbaum@ucolick.org>
Affiliation: UC Santa Cruz
License:
  Copyright (C) 2008-2012 Matthew Turk, JS Oishi, Stephen Skory, Anthony Scopatz.  
  All Rights Reserved.

  This file is part of yt.

  yt is free software; you can redistribute it and/or modify
  it under the terms of the GNU General Public License as published by
  the Free Software Foundation; either version 3 of the License, or
  (at your option) any later version.

  This program is distributed in the hope that it will be useful,
  but WITHOUT ANY WARRANTY; without even the implied warranty of
  MERCHANTABILITY or FITNESS FOR A PARTICULAR PURPOSE.  See the
  GNU General Public License for more details.

  You should have received a copy of the GNU General Public License
  along with this program.  If not, see <http://www.gnu.org/licenses/>.
"""

import numpy as np

from yt.funcs import *
from _mpl_imports import *
from yt.utilities.definitions import \
    x_dict, x_names, \
    y_dict, y_names, \
    axis_names, \
    axis_labels
from yt.utilities.physical_constants import \
    sec_per_Gyr, sec_per_Myr, \
    sec_per_kyr, sec_per_year, \
    sec_per_day, sec_per_hr

import _MPL

callback_registry = {}

class PlotCallback(object):
    class __metaclass__(type):
        def __init__(cls, name, b, d):
            type.__init__(cls, name, b, d)
            callback_registry[name] = cls

    def __init__(self, *args, **kwargs):
        pass

    def convert_to_plot(self, plot, coord, offset = True):
        # coord should be a 2 x ncoord array-like datatype.
        try:
            ncoord = np.array(coord).shape[1]
        except IndexError:
            ncoord = 1

        # Convert the data and plot limits to tiled numpy arrays so that
        # convert_to_plot is automatically vectorized.

        x0 = np.tile(plot.xlim[0],ncoord)
        x1 = np.tile(plot.xlim[1],ncoord)
        xx0 = np.tile(plot._axes.get_xlim()[0],ncoord)
        xx1 = np.tile(plot._axes.get_xlim()[1],ncoord)
        
        y0 = np.tile(plot.ylim[0],ncoord)
        y1 = np.tile(plot.ylim[1],ncoord)
        yy0 = np.tile(plot._axes.get_ylim()[0],ncoord)
        yy1 = np.tile(plot._axes.get_ylim()[1],ncoord)
        
        # We need a special case for when we are only given one coordinate.
        if np.array(coord).shape == (2,):
            return ((coord[0]-x0)/(x1-x0)*(xx1-xx0) + xx0,
                    (coord[1]-y0)/(y1-y0)*(yy1-yy0) + yy0)
        else:
            return ((coord[0][:]-x0)/(x1-x0)*(xx1-xx0) + xx0,
                    (coord[1][:]-y0)/(y1-y0)*(yy1-yy0) + yy0)

    def pixel_scale(self,plot):
        x0, x1 = plot.xlim
        xx0, xx1 = plot._axes.get_xlim()
        dx = (xx1 - xx0)/(x1 - x0)
        
        y0, y1 = plot.ylim
        yy0, yy1 = plot._axes.get_ylim()
        dy = (yy1 - yy0)/(y1 - y0)

        return (dx,dy)


class VelocityCallback(PlotCallback):
    """
    annotate_velocity(factor=16, scale=None, scale_units=None, normalize=False):
    
    Adds a 'quiver' plot of velocity to the plot, skipping all but
    every *factor* datapoint. *scale* is the data units per arrow
    length unit using *scale_units* (see
    matplotlib.axes.Axes.quiver for more info). if *normalize* is
    True, the velocity fields will be scaled by their local
    (in-plane) length, allowing morphological features to be more
    clearly seen for fields with substantial variation in field
    strength (normalize is not implemented and thus ignored for
    Cutting Planes).
    """
    _type_name = "velocity"
    def __init__(self, factor=16, scale=None, scale_units=None, normalize=False):
        PlotCallback.__init__(self)
        self.factor = factor
        self.scale  = scale
        self.scale_units = scale_units
        self.normalize = normalize

    def __call__(self, plot):
        # Instantiation of these is cheap
        if plot._type_name == "CuttingPlane":
            qcb = CuttingQuiverCallback("CuttingPlaneVelocityX",
                                        "CuttingPlaneVelocityY",
                                        self.factor)
        else:
            xv = "%s-velocity" % (x_names[plot.data.axis])
            yv = "%s-velocity" % (y_names[plot.data.axis])
            qcb = QuiverCallback(xv, yv, self.factor, scale=self.scale, scale_units=self.scale_units, normalize=self.normalize)
        return qcb(plot)

class MagFieldCallback(PlotCallback):
    """
    annotate_magnetic_field(factor=16, scale=None, scale_units=None, normalize=False):

    Adds a 'quiver' plot of magnetic field to the plot, skipping all but
    every *factor* datapoint. *scale* is the data units per arrow
    length unit using *scale_units* (see
    matplotlib.axes.Axes.quiver for more info). if *normalize* is
    True, the magnetic fields will be scaled by their local
    (in-plane) length, allowing morphological features to be more
    clearly seen for fields with substantial variation in field strength.
    """
    _type_name = "magnetic_field"
    def __init__(self, factor=16, scale=None, scale_units=None, normalize=False):
        PlotCallback.__init__(self)
        self.factor = factor
        self.scale  = scale
        self.scale_units = scale_units
        self.normalize = normalize

    def __call__(self, plot):
        # Instantiation of these is cheap
        if plot._type_name == "CuttingPlane":
            qcb = CuttingQuiverCallback("CuttingPlaneBx",
                                        "CuttingPlaneBy",
                                        self.factor)
        else:
            xv = "B%s" % (x_names[plot.data.axis])
            yv = "B%s" % (y_names[plot.data.axis])
            qcb = QuiverCallback(xv, yv, self.factor, scale=self.scale, scale_units=self.scale_units, normalize=self.normalize)
        return qcb(plot)

class QuiverCallback(PlotCallback):
    """
    annotate_quiver(field_x, field_y, factor, scale=None, scale_units=None, normalize=False):

    Adds a 'quiver' plot to any plot, using the *field_x* and *field_y*
    from the associated data, skipping every *factor* datapoints
    *scale* is the data units per arrow length unit using *scale_units* 
    (see matplotlib.axes.Axes.quiver for more info)
    """
    _type_name = "quiver"
    def __init__(self, field_x, field_y, factor=16, scale=None, scale_units=None, normalize=False):
        PlotCallback.__init__(self)
        self.field_x = field_x
        self.field_y = field_y
        self.bv_x = self.bv_y = 0
        self.factor = factor
        self.scale = scale
        self.scale_units = scale_units
        self.normalize = normalize

    def __call__(self, plot):
        x0, x1 = plot.xlim
        y0, y1 = plot.ylim
        xx0, xx1 = plot._axes.get_xlim()
        yy0, yy1 = plot._axes.get_ylim()
        plot._axes.hold(True)
        nx = plot.image._A.shape[0] / self.factor
        ny = plot.image._A.shape[1] / self.factor
        pixX = _MPL.Pixelize(plot.data['px'],
                             plot.data['py'],
                             plot.data['pdx'],
                             plot.data['pdy'],
                             plot.data[self.field_x] - self.bv_x,
                             int(nx), int(ny),
                           (x0, x1, y0, y1),).transpose()
        pixY = _MPL.Pixelize(plot.data['px'],
                             plot.data['py'],
                             plot.data['pdx'],
                             plot.data['pdy'],
                             plot.data[self.field_y] - self.bv_y,
                             int(nx), int(ny),
                           (x0, x1, y0, y1),).transpose()
        X,Y = np.meshgrid(np.linspace(xx0,xx1,nx,endpoint=True),
                          np.linspace(yy0,yy1,ny,endpoint=True))
        if self.normalize:
            nn = np.sqrt(pixX**2 + pixY**2)
            pixX /= nn
            pixY /= nn
        plot._axes.quiver(X,Y, pixX, pixY, scale=self.scale, scale_units=self.scale_units)
        plot._axes.set_xlim(xx0,xx1)
        plot._axes.set_ylim(yy0,yy1)
        plot._axes.hold(False)

class ContourCallback(PlotCallback):
    """
    annotate_contour(self, field, ncont=5, factor=4, take_log=False, clim=None,
                     plot_args = None):

    Add contours in *field* to the plot.  *ncont* governs the number of
    contours generated, *factor* governs the number of points used in the
    interpolation, *take_log* governs how it is contoured and *clim* gives
    the (upper, lower) limits for contouring.
    """
    _type_name = "contour"
    def __init__(self, field, ncont=5, factor=4, clim=None,
                 plot_args = None, label = False, label_args = None):
        PlotCallback.__init__(self)
        self.ncont = ncont
        self.field = field
        self.factor = factor
        from yt.utilities.delaunay.triangulate import Triangulation as triang
        self.triang = triang
        self.clim = clim
        if plot_args is None: plot_args = {'colors':'k'}
        self.plot_args = plot_args
        self.label = label
        if label_args is None:
            label_args = {}
        self.label_args = label_args

    def __call__(self, plot):
        x0, x1 = plot.xlim
        y0, y1 = plot.ylim
        
        xx0, xx1 = plot._axes.get_xlim()
        yy0, yy1 = plot._axes.get_ylim()
        
        plot._axes.hold(True)
        
        numPoints_x = plot.image._A.shape[0]
        numPoints_y = plot.image._A.shape[1]
        
        # Multiply by dx and dy to go from data->plot
        dx = (xx1 - xx0) / (x1-x0)
        dy = (yy1 - yy0) / (y1-y0)

        # We want xi, yi in plot coordinates
        xi, yi = np.mgrid[xx0:xx1:numPoints_x/(self.factor*1j),
                          yy0:yy1:numPoints_y/(self.factor*1j)]

        if plot._type_name in ['CuttingPlane','Projection','Slice']:
            if plot._type_name == 'CuttingPlane':
                x = plot.data["px"]*dx
                y = plot.data["py"]*dy
                z = plot.data[self.field]
            elif plot._type_name in ['Projection','Slice']:
                #Makes a copy of the position fields "px" and "py" and adds the
                #appropriate shift to the copied field.  

                AllX = np.zeros(plot.data["px"].size, dtype='bool')
                AllY = np.zeros(plot.data["py"].size, dtype='bool')
                XShifted = plot.data["px"].copy()
                YShifted = plot.data["py"].copy()
                dom_x, dom_y = plot._period
                for shift in np.mgrid[-1:1:3j]:
                    xlim = ((plot.data["px"] + shift*dom_x >= x0) &
                            (plot.data["px"] + shift*dom_x <= x1))
                    ylim = ((plot.data["py"] + shift*dom_y >= y0) &
                            (plot.data["py"] + shift*dom_y <= y1))
                    XShifted[xlim] += shift * dom_x
                    YShifted[ylim] += shift * dom_y
                    AllX |= xlim
                    AllY |= ylim
            
                # At this point XShifted and YShifted are the shifted arrays of
                # position data in data coordinates
                wI = (AllX & AllY)

                # This converts XShifted and YShifted into plot coordinates
                x = (XShifted[wI]-x0)*dx + xx0
                y = (YShifted[wI]-y0)*dy + yy0
                z = plot.data[self.field][wI]
        
            # Both the input and output from the triangulator are in plot
            # coordinates
            zi = self.triang(x,y).nn_interpolator(z)(xi,yi)
        elif plot._type_name == 'OffAxisProjection':
            zi = plot.frb[self.field][::self.factor,::self.factor].transpose()
        
        if plot.pf.field_info[self.field].take_log: zi=np.log10(zi)

        if plot.pf.field_info[self.field].take_log and self.clim is not None: 
            self.clim = (np.log10(self.clim[0]), np.log10(self.clim[1]))
        
        if self.clim is not None: 
            self.ncont = np.linspace(self.clim[0], self.clim[1], self.ncont)
        
        cset = plot._axes.contour(xi,yi,zi,self.ncont, **self.plot_args)
        plot._axes.set_xlim(xx0,xx1)
        plot._axes.set_ylim(yy0,yy1)
        plot._axes.hold(False)
        
        if self.label:
            plot._axes.clabel(cset, **self.label_args)
        

class GridBoundaryCallback(PlotCallback):
    """
    annotate_grids(alpha=1.0, min_pix=1, draw_ids=False, periodic=True)

    Adds grid boundaries to a plot, optionally with *alpha*-blending.
    Cuttoff for display is at *min_pix* wide.
    *draw_ids* puts the grid id in the corner of the grid.  (Not so great in projections...)
    Grids must be wider than *min_pix_ids* otherwise the ID will not be drawn.  If *min_level* 
    is specified, only draw grids at or above min_level.  If *max_level* is specified, only 
    draw grids at or below max_level.
    """
    _type_name = "grids"
    def __init__(self, alpha=1.0, min_pix=1, min_pix_ids=20, draw_ids=False, periodic=True, 
                 min_level=None, max_level=None):
        PlotCallback.__init__(self)
        self.alpha = alpha
        self.min_pix = min_pix
        self.min_pix_ids = min_pix_ids
        self.draw_ids = draw_ids # put grid numbers in the corner.
        self.periodic = periodic
        self.min_level = min_level
        self.max_level = max_level

    def __call__(self, plot):
        x0, x1 = plot.xlim
        y0, y1 = plot.ylim
        xx0, xx1 = plot._axes.get_xlim()
        yy0, yy1 = plot._axes.get_ylim()
        xi = x_dict[plot.data.axis]
        yi = y_dict[plot.data.axis]
        (dx, dy) = self.pixel_scale(plot)
        (xpix, ypix) = plot.image._A.shape
        px_index = x_dict[plot.data.axis]
        py_index = y_dict[plot.data.axis]
        dom = plot.data.pf.domain_right_edge - plot.data.pf.domain_left_edge
        if self.periodic:
            pxs, pys = np.mgrid[-1:1:3j,-1:1:3j]
        else:
            pxs, pys = np.mgrid[0:0:1j,0:0:1j]
<<<<<<< HEAD
        GLE = plot.data.pf.h.grid_left_edge
        GRE = plot.data.pf.h.grid_right_edge
=======
        GLE = plot.data.grid_left_edge
        GRE = plot.data.grid_right_edge
        grid_levels = plot.data.grid_levels[:,0]
        min_level = self.min_level
        max_level = self.max_level
        if min_level is None:
            min_level = 0
        if max_level is None:
            max_level = plot.data.pf.h.max_level

>>>>>>> fc7c5b46
        for px_off, py_off in zip(pxs.ravel(), pys.ravel()):
            pxo = px_off * dom[px_index]
            pyo = py_off * dom[py_index]
            left_edge_px = (GLE[:,px_index]+pxo-x0)*dx + xx0
            left_edge_py = (GLE[:,py_index]+pyo-y0)*dy + yy0
            right_edge_px = (GRE[:,px_index]+pxo-x0)*dx + xx0
            right_edge_py = (GRE[:,py_index]+pyo-y0)*dy + yy0
            verts = np.array(
                [(left_edge_px, left_edge_px, right_edge_px, right_edge_px),
                 (left_edge_py, right_edge_py, right_edge_py, left_edge_py)])
            visible =  (right_edge_px - left_edge_px > self.min_pix) & \
                       (right_edge_px - left_edge_px > self.min_pix)
            verts=verts.transpose()[visible,:,:]
            if verts.size == 0: continue
            edgecolors = (0.0,0.0,0.0,self.alpha)
            verts[:,:,0]= (xx1-xx0)*(verts[:,:,0]/width) + xx0
            verts[:,:,1]= (yy1-yy0)*(verts[:,:,1]/height) + yy0
            grid_collection = matplotlib.collections.PolyCollection(
                verts, facecolors="none",
                edgecolors=edgecolors)
            plot._axes.hold(True)
            plot._axes.add_collection(grid_collection)
            if self.draw_ids:
                visible_ids =  ( xpix * (right_edge_x - left_edge_x) / (xx1 - xx0) > self.min_pix_ids ) & \
                               ( ypix * (right_edge_y - left_edge_y) / (yy1 - yy0) > self.min_pix_ids )
                active_ids = np.unique(plot.data['GridIndices'])
                for i in np.where(visible_ids)[0]:
                    plot._axes.text(
                        left_edge_x[i] + (2 * (xx1 - xx0) / xpix),
                        left_edge_y[i] + (2 * (yy1 - yy0) / ypix),
                        "%d" % active_ids[i], clip_on=True)
            plot._axes.hold(False)

class StreamlineCallback(PlotCallback):
    """
    annotate_streamlines(field_x, field_y, factor = 16,
                         density = 1, plot_args=None):

    Add streamlines to any plot, using the *field_x* and *field_y*
    from the associated data, skipping every *factor* datapoints like
    'quiver'. *density* is the index of the amount of the streamlines.
    """
    _type_name = "streamlines"
    def __init__(self, field_x, field_y, factor = 16,
                 density = 1, plot_args=None):
        PlotCallback.__init__(self)
        self.field_x = field_x
        self.field_y = field_y
        self.bv_x = self.bv_y = 0
        self.factor = factor
        self.dens = density
        if plot_args is None: plot_args = {}
        self.plot_args = plot_args
        
    def __call__(self, plot):
        x0, x1 = plot.xlim
        y0, y1 = plot.ylim
        xx0, xx1 = plot._axes.get_xlim()
        yy0, yy1 = plot._axes.get_ylim()
        plot._axes.hold(True)
        nx = plot.image._A.shape[0] / self.factor
        ny = plot.image._A.shape[1] / self.factor
        pixX = _MPL.Pixelize(plot.data['px'],
                             plot.data['py'],
                             plot.data['pdx'],
                             plot.data['pdy'],
                             plot.data[self.field_x] - self.bv_x,
                             int(nx), int(ny),
                             (x0, x1, y0, y1),).transpose()
        pixY = _MPL.Pixelize(plot.data['px'],
                             plot.data['py'],
                             plot.data['pdx'],
                             plot.data['pdy'],
                             plot.data[self.field_y] - self.bv_y,
                             int(nx), int(ny),
                             (x0, x1, y0, y1),).transpose()
        X,Y = (np.linspace(xx0,xx1,nx,endpoint=True),
               np.linspace(yy0,yy1,ny,endpoint=True))
        plot._axes.streamplot(X,Y, pixX, pixY, density = self.dens,
                              **self.plot_args)
        plot._axes.set_xlim(xx0,xx1)
        plot._axes.set_ylim(yy0,yy1)
        plot._axes.hold(False)

class LabelCallback(PlotCallback):
    """
    This adds a label to the plot.
    """
    _type_name = "axis_label"
    def __init__(self, label):
        PlotCallback.__init__(self)
        self.label = label

    def __call__(self, plot):
        plot._figure.subplots_adjust(hspace=0, wspace=0,
                                     bottom=0.1, top=0.9,
                                     left=0.0, right=1.0)
        plot._axes.set_xlabel(self.label)
        plot._axes.set_ylabel(self.label)

def get_smallest_appropriate_unit(v, pf):
    max_nu = 1e30
    good_u = None
    for unit in ['mpc','kpc','pc','au','rsun','cm']:
        vv = v*pf[unit]
        if vv < max_nu and vv > 1.0:
            good_u = unit
            max_nu = v*pf[unit]
    if good_u is None : good_u = 'cm'
    return good_u

class UnitBoundaryCallback(PlotCallback):
    """
    Add on a plot indicating where *factor*s of *unit* are shown.
    Optionally *text_annotate* on the *text_which*-indexed box on display.
    """
    _type_name = "units"
    def __init__(self, unit = "au", factor=4, text_annotate=True, text_which=-2):
        PlotCallback.__init__(self)
        self.unit = unit
        self.factor = factor
        self.text_annotate = text_annotate
        self.text_which = -2

    def __call__(self, plot):
        x0, x1 = plot.xlim
        y0, y1 = plot.ylim
        l, b, width, height = mpl_get_bounds(plot._axes.bbox)
        xi = x_dict[plot.data.axis]
        yi = y_dict[plot.data.axis]
        dx = plot.image._A.shape[0] / (x1-x0)
        dy = plot.image._A.shape[1] / (y1-y0)
        center = plot.data.center
        min_dx = plot.data['pdx'].min()
        max_dx = plot.data['pdx'].max()
        w_min_x = 250.0 * min_dx
        w_max_x = 1.0 / self.factor
        min_exp_x = np.ceil(np.log10(w_min_x*plot.data.pf[self.unit])
                           /np.log10(self.factor))
        max_exp_x = np.floor(np.log10(w_max_x*plot.data.pf[self.unit])
                            /np.log10(self.factor))
        n_x = max_exp_x - min_exp_x + 1
        widths = np.logspace(min_exp_x, max_exp_x, num = n_x, base=self.factor)
        widths /= plot.data.pf[self.unit]
        left_edge_px = (center[xi] - widths/2.0 - x0)*dx
        left_edge_py = (center[yi] - widths/2.0 - y0)*dy
        right_edge_px = (center[xi] + widths/2.0 - x0)*dx
        right_edge_py = (center[yi] + widths/2.0 - y0)*dy
        verts = np.array(
                [(left_edge_px, left_edge_px, right_edge_px, right_edge_px),
                 (left_edge_py, right_edge_py, right_edge_py, left_edge_py)])
        visible =  ( right_edge_px - left_edge_px > 25 ) & \
                   ( right_edge_px - left_edge_px > 25 ) & \
                   ( (right_edge_px < width) & (left_edge_px > 0) ) & \
                   ( (right_edge_py < height) & (left_edge_py > 0) )
        verts=verts.transpose()[visible,:,:]
        grid_collection = matplotlib.collections.PolyCollection(
                verts, facecolors="none",
                       edgecolors=(0.0,0.0,0.0,1.0),
                       linewidths=2.5)
        plot._axes.hold(True)
        plot._axes.add_collection(grid_collection)
        if self.text_annotate:
            ti = max(self.text_which, -1*len(widths[visible]))
            if ti < len(widths[visible]): 
                w = widths[visible][ti]
                good_u = get_smallest_appropriate_unit(w, plot.data.pf)
                w *= plot.data.pf[good_u]
                plot._axes.annotate("%0.3e %s" % (w,good_u), verts[ti,1,:]+5)
        plot._axes.hold(False)

class LinePlotCallback(PlotCallback):
    """
    annotate_line(x, y, plot_args = None)

    Over plot *x* and *y* with *plot_args* fed into the plot.
    """
    _type_name = "line"
    def __init__(self, x, y, plot_args = None):
        PlotCallback.__init__(self)
        self.x = x
        self.y = y
        if plot_args is None: plot_args = {}
        self.plot_args = plot_args

    def __call__(self, plot):
        plot._axes.hold(True)
        plot._axes.plot(self.x, self.y, **self.plot_args)
        plot._axes.hold(False)

class ImageLineCallback(LinePlotCallback):
    """
    annotate_image_line(p1, p2, data_coords=False, plot_args = None)

    Plot from *p1* to *p2* (image plane coordinates)
    with *plot_args* fed into the plot.
    """
    _type_name = "image_line"
    def __init__(self, p1, p2, data_coords=False, plot_args = None):
        PlotCallback.__init__(self)
        self.p1 = p1
        self.p2 = p2
        if plot_args is None: plot_args = {}
        self.plot_args = plot_args
        self._ids = []
        self.data_coords = data_coords

    def __call__(self, plot):
        # We manually clear out any previous calls to this callback:
        plot._axes.lines = [l for l in plot._axes.lines if id(l) not in self._ids]
        kwargs = self.plot_args.copy()
        if self.data_coords and len(plot.image._A.shape) == 2:
            p1 = self.convert_to_plot(plot, self.p1)
            p2 = self.convert_to_plot(plot, self.p2)
        else:
            p1, p2 = self.p1, self.p2
            if not self.data_coords:
                kwargs["transform"] = plot._axes.transAxes

        px, py = (p1[0], p2[0]), (p1[1], p2[1])

        # Save state
        xx0, xx1 = plot._axes.get_xlim()
        yy0, yy1 = plot._axes.get_ylim()
        plot._axes.hold(True)
        ii = plot._axes.plot(px, py, **kwargs)
        self._ids.append(id(ii[0]))
        # Reset state
        plot._axes.set_xlim(xx0,xx1)
        plot._axes.set_ylim(yy0,yy1)
        plot._axes.hold(False)

class CuttingQuiverCallback(PlotCallback):
    """
    annotate_cquiver(field_x, field_y, factor)

    Get a quiver plot on top of a cutting plane, using *field_x* and
    *field_y*, skipping every *factor* datapoint in the discretization.
    """
    _type_name = "cquiver"
    def __init__(self, field_x, field_y, factor):
        PlotCallback.__init__(self)
        self.field_x = field_x
        self.field_y = field_y
        self.factor = factor

    def __call__(self, plot):
        x0, x1 = plot.xlim
        y0, y1 = plot.ylim
        xx0, xx1 = plot._axes.get_xlim()
        yy0, yy1 = plot._axes.get_ylim()
        plot._axes.hold(True)
        nx = plot.image._A.shape[0] / self.factor
        ny = plot.image._A.shape[1] / self.factor
        indices = np.argsort(plot.data['dx'])[::-1]
        pixX = _MPL.CPixelize( plot.data['x'], plot.data['y'], plot.data['z'],
                               plot.data['px'], plot.data['py'],
                               plot.data['pdx'], plot.data['pdy'], plot.data['pdz'],
                               plot.data.center, plot.data._inv_mat, indices,
                               plot.data[self.field_x],
                               int(nx), int(ny),
                               (x0, x1, y0, y1),).transpose()
        pixY = _MPL.CPixelize( plot.data['x'], plot.data['y'], plot.data['z'],
                               plot.data['px'], plot.data['py'],
                               plot.data['pdx'], plot.data['pdy'], plot.data['pdz'],
                               plot.data.center, plot.data._inv_mat, indices,
                               plot.data[self.field_y],
                               int(nx), int(ny),
                               (x0, x1, y0, y1),).transpose()
        X,Y = np.meshgrid(np.linspace(xx0,xx1,nx,endpoint=True),
                          np.linspace(yy0,yy1,ny,endpoint=True))
        plot._axes.quiver(X,Y, pixX, pixY)
        plot._axes.set_xlim(xx0,xx1)
        plot._axes.set_ylim(yy0,yy1)
        plot._axes.hold(False)

class ClumpContourCallback(PlotCallback):
    """
    annotate_clumps(clumps, plot_args = None)

    Take a list of *clumps* and plot them as a set of contours.
    """
    _type_name = "clumps"
    def __init__(self, clumps, plot_args = None):
        self.clumps = clumps
        if plot_args is None: plot_args = {}
        self.plot_args = plot_args

    def __call__(self, plot):
        x0, x1 = plot.xlim
        y0, y1 = plot.ylim
        xx0, xx1 = plot._axes.get_xlim()
        yy0, yy1 = plot._axes.get_ylim()

        extent = [xx0,xx1,yy0,yy1]

        plot._axes.hold(True)

        px_index = x_dict[plot.data.axis]
        py_index = y_dict[plot.data.axis]

        xf = axis_names[px_index]
        yf = axis_names[py_index]
        dxf = "d%s" % xf
        dyf = "d%s" % yf

        DomainRight = plot.data.pf.domain_right_edge
        DomainLeft = plot.data.pf.domain_left_edge
        DomainWidth = DomainRight - DomainLeft
        
        nx, ny = plot.image._A.shape
        buff = np.zeros((nx,ny),dtype='float64')
        for i,clump in enumerate(reversed(self.clumps)):
            mylog.debug("Pixelizing contour %s", i)


            xf_copy = clump[xf].copy()
            yf_copy = clump[yf].copy()
            
            temp = _MPL.Pixelize(xf_copy, yf_copy, 
                                 clump['dx']/2.0,
                                 clump['dy']/2.0,
                                 clump['dx']*0.0+i+1, # inits inside Pixelize
                                 int(nx), int(ny),
                             (x0, x1, y0, y1), 0).transpose()
            buff = np.maximum(temp, buff)
        self.rv = plot._axes.contour(buff, len(self.clumps)+1,
                                     extent=extent,**self.plot_args)
        plot._axes.hold(False)

class ArrowCallback(PlotCallback):
    """
    annotate_arrow(pos, code_size, plot_args = None)

    This adds an arrow pointing at *pos* with size *code_size* in code
    units.  *plot_args* is a dict fed to matplotlib with arrow properties.
    """
    _type_name = "arrow"
    def __init__(self, pos, code_size, plot_args = None):
        self.pos = pos
        if not iterable(code_size):
            code_size = (code_size, code_size)
        self.code_size = code_size
        if plot_args is None: plot_args = {}
        self.plot_args = plot_args

    def __call__(self, plot):
        if len(self.pos) == 3:
            pos = (self.pos[x_dict[plot.data.axis]],
                   self.pos[y_dict[plot.data.axis]])
        else: pos = self.pos
        from matplotlib.patches import Arrow
        # Now convert the pixels to code information
        x, y = self.convert_to_plot(plot, pos)
        dx, dy = self.convert_to_plot(plot, self.code_size, False)
        arrow = Arrow(x, y, dx, dy, **self.plot_args)
        plot._axes.add_patch(arrow)

class PointAnnotateCallback(PlotCallback):
    """
    annotate_point(pos, text, text_args = None)

    This adds *text* at position *pos*, where *pos* is in code-space.
    *text_args* is a dict fed to the text placement code.
    """
    _type_name = "point"
    def __init__(self, pos, text, text_args = None):
        self.pos = pos
        self.text = text
        if text_args is None: text_args = {}
        self.text_args = text_args

    def __call__(self, plot):
        if len(self.pos) == 3:
            pos = (self.pos[x_dict[plot.data.axis]],
                   self.pos[y_dict[plot.data.axis]])
        else: pos = self.pos
        width,height = plot.image._A.shape
        x,y = self.convert_to_plot(plot, pos)
        
        plot._axes.text(x, y, self.text, **self.text_args)

class MarkerAnnotateCallback(PlotCallback):
    """
    annotate_marker(pos, marker='x', plot_args=None)

    Adds text *marker* at *pos* in code units.  *plot_args* is a dict
    that will be forwarded to the plot command.
    """
    _type_name = "marker"
    def __init__(self, pos, marker='x', plot_args=None):
        self.pos = pos
        self.marker = marker
        if plot_args is None: plot_args = {}
        self.plot_args = plot_args

    def __call__(self, plot):
        xx0, xx1 = plot._axes.get_xlim()
        yy0, yy1 = plot._axes.get_ylim()
        if len(self.pos) == 3:
            pos = (self.pos[x_dict[plot.data.axis]],
                   self.pos[y_dict[plot.data.axis]])
        elif len(self.pos) == 2:
            pos = self.pos
        x,y = self.convert_to_plot(plot, pos)
        plot._axes.hold(True)
        plot._axes.scatter(x,y, marker = self.marker, **self.plot_args)
        plot._axes.set_xlim(xx0,xx1)
        plot._axes.set_ylim(yy0,yy1)
        plot._axes.hold(False)

class SphereCallback(PlotCallback):
    """
    annotate_sphere(center, radius, circle_args = None,
                    text = None, text_args = None)
    
    A sphere centered at *center* in code units with radius *radius* in
    code units will be created, with optional *circle_args*, *text*, and
    *text_args*.
    """
    _type_name = "sphere"
    def __init__(self, center, radius, circle_args = None,
                 text = None, text_args = None):
        self.center = center
        self.radius = radius
        if circle_args is None: circle_args = {}
        if 'fill' not in circle_args: circle_args['fill'] = False
        self.circle_args = circle_args
        self.text = text
        self.text_args = text_args
        if self.text_args is None: self.text_args = {}

    def __call__(self, plot):
        from matplotlib.patches import Circle
        
        radius = self.radius * self.pixel_scale(plot)[0]

        if plot.data.axis == 4:
            (xi, yi) = (0, 1)
        else:
            (xi, yi) = (x_dict[plot.data.axis], y_dict[plot.data.axis])

        (center_x,center_y) = self.convert_to_plot(plot,(self.center[xi], self.center[yi]))
        
        cir = Circle((center_x, center_y), radius, **self.circle_args)
        plot._axes.add_patch(cir)
        if self.text is not None:
            plot._axes.text(center_x, center_y, self.text,
                            **self.text_args)

class HopCircleCallback(PlotCallback):
    """
    annotate_hop_circles(hop_output, max_number=None,
                         annotate=False, min_size=20, max_size=10000000,
                         font_size=8, print_halo_size=False,
                         print_halo_mass=False, width=None)

    Accepts a :class:`yt.HopList` *hop_output* and plots up to
    *max_number* (None for unlimited) halos as circles.
    """
    _type_name = "hop_circles"
    def __init__(self, hop_output, max_number=None,
                 annotate=False, min_size=20, max_size=10000000,
                 font_size=8, print_halo_size=False,
                 print_halo_mass=False, width=None):
        self.hop_output = hop_output
        self.max_number = max_number
        self.annotate = annotate
        self.min_size = min_size
        self.max_size = max_size
        self.font_size = font_size
        self.print_halo_size = print_halo_size
        self.print_halo_mass = print_halo_mass
        self.width = width

    def __call__(self, plot):
        from matplotlib.patches import Circle
        num = len(self.hop_output[:self.max_number])
        for halo in self.hop_output[:self.max_number]:
            size = halo.get_size()
            if size < self.min_size or size > self.max_size: continue
            # This could use halo.maximum_radius() instead of width
            if self.width is not None and \
                np.abs(halo.center_of_mass() - 
                       plot.data.center)[plot.data.axis] > \
                   self.width:
                continue
            
            radius = halo.maximum_radius() * self.pixel_scale(plot)[0]
            center = halo.center_of_mass()
            
            (xi, yi) = (x_dict[plot.data.axis], y_dict[plot.data.axis])

            (center_x,center_y) = self.convert_to_plot(plot,(center[xi], center[yi]))
            color = np.ones(3) * (0.4 * (num - halo.id)/ num) + 0.6
            cir = Circle((center_x, center_y), radius, fill=False, color=color)
            plot._axes.add_patch(cir)
            if self.annotate:
                if self.print_halo_size:
                    plot._axes.text(center_x+radius, center_y+radius, "%s" % size,
                    fontsize=self.font_size, color=color)
                elif self.print_halo_mass:
                    plot._axes.text(center_x+radius, center_y+radius, "%s" % halo.total_mass(),
                    fontsize=self.font_size, color=color)
                else:
                    plot._axes.text(center_x+radius, center_y+radius, "%s" % halo.id,
                    fontsize=self.font_size, color=color)

class HopParticleCallback(PlotCallback):
    """
    annotate_hop_particles(hop_output, max_number, p_size=1.0,
                           min_size=20, alpha=0.2):

    Adds particle positions for the members of each halo as identified
    by HOP. Along *axis* up to *max_number* groups in *hop_output* that are
    larger than *min_size* are plotted with *p_size* pixels per particle; 
    *alpha* determines the opacity of each particle.
    """
    _type_name = "hop_particles"
    def __init__(self, hop_output, max_number=None, p_size=1.0,
                min_size=20, alpha=0.2):
        self.hop_output = hop_output
        self.p_size = p_size
        self.max_number = max_number
        self.min_size = min_size
        self.alpha = alpha
    
    def __call__(self,plot):
        (dx,dy) = self.pixel_scale(plot)

        (xi, yi) = (x_names[plot.data.axis], y_names[plot.data.axis])

        # now we loop over the haloes
        for halo in self.hop_output[:self.max_number]:
            size = halo.get_size()

            if size < self.min_size: continue

            (px,py) = self.convert_to_plot(plot,(halo["particle_position_%s" % xi],
                                                 halo["particle_position_%s" % yi]))
            
            # Need to get the plot limits and set the hold state before scatter
            # and then restore the limits and turn off the hold state afterwards
            # because scatter will automatically adjust the plot window which we
            # do not want
            
            xlim = plot._axes.get_xlim()
            ylim = plot._axes.get_ylim()
            plot._axes.hold(True)

            plot._axes.scatter(px, py, edgecolors="None",
                s=self.p_size, c='black', alpha=self.alpha)
            
            plot._axes.set_xlim(xlim)
            plot._axes.set_ylim(ylim)
            plot._axes.hold(False)


class CoordAxesCallback(PlotCallback):
    """
    Creates x and y axes for a VMPlot. In the future, it will
    attempt to guess the proper units to use.
    """
    _type_name = "coord_axes"
    def __init__(self,unit=None,coords=False):
        PlotCallback.__init__(self)
        self.unit = unit
        self.coords = coords

    def __call__(self,plot):
        # 1. find out what the domain is
        # 2. pick a unit for it
        # 3. run self._axes.set_xlabel & self._axes.set_ylabel to actually lay things down.
        # 4. adjust extent information to make sure labels are visable.

        # put the plot into data coordinates
        nx,ny = plot.image._A.shape
        dx = (plot.xlim[1] - plot.xlim[0])/nx
        dy = (plot.ylim[1] - plot.ylim[0])/ny

        unit_conversion = plot.pf[plot.im["Unit"]]
        aspect = (plot.xlim[1]-plot.xlim[0])/(plot.ylim[1]-plot.ylim[0])

        print "aspect ratio = ", aspect

        # if coords is False, label axes relative to the center of the
        # display. if coords is True, label axes with the absolute
        # coordinates of the region.
        xcenter = 0.
        ycenter = 0.
        if not self.coords:
            center = plot.data.center
            if plot.data.axis == 0:
                xcenter = center[1]
                ycenter = center[2]
            elif plot.data.axis == 1:
                xcenter = center[0]
                ycenter = center[2]
            else:
                xcenter = center[0]
                ycenter = center[1]


            xformat_function = lambda a,b: '%7.1e' %((a*dx + plot.xlim[0] - xcenter)*unit_conversion)
            yformat_function = lambda a,b: '%7.1e' %((a*dy + plot.ylim[0] - ycenter)*unit_conversion)
        else:
            xformat_function = lambda a,b: '%7.1e' %((a*dx + plot.xlim[0])*unit_conversion)
            yformat_function = lambda a,b: '%7.1e' %((a*dy + plot.ylim[0])*unit_conversion)
            
        xticker = matplotlib.ticker.FuncFormatter(xformat_function)
        yticker = matplotlib.ticker.FuncFormatter(yformat_function)
        plot._axes.xaxis.set_major_formatter(xticker)
        plot._axes.yaxis.set_major_formatter(yticker)
        
        xlabel = '%s (%s)' % (axis_labels[plot.data.axis][0],plot.im["Unit"])
        ylabel = '%s (%s)' % (axis_labels[plot.data.axis][1],plot.im["Unit"])
        xticksize = nx/4.
        yticksize = ny/4.
        plot._axes.xaxis.set_major_locator(matplotlib.ticker.FixedLocator([i*xticksize for i in range(0,5)]))
        plot._axes.yaxis.set_major_locator(matplotlib.ticker.FixedLocator([i*yticksize for i in range(0,5)]))
        
        plot._axes.set_xlabel(xlabel,visible=True)
        plot._axes.set_ylabel(ylabel,visible=True)
        plot._figure.subplots_adjust(left=0.1,right=0.8)

class TextLabelCallback(PlotCallback):
    """
    annotate_text(pos, text, data_coords=False, text_args = None)

    Accepts a position in (0..1, 0..1) of the image, some text and
    optionally some text arguments. If data_coords is True,
    position will be in code units instead of image coordinates.
    """
    _type_name = "text"
    def __init__(self, pos, text, data_coords=False, text_args = None):
        self.pos = pos
        self.text = text
        self.data_coords = data_coords
        if text_args is None: text_args = {}
        self.text_args = text_args

    def __call__(self, plot):
        kwargs = self.text_args.copy()
        if self.data_coords and len(plot.image._A.shape) == 2:
            if len(self.pos) == 3:
                pos = (self.pos[x_dict[plot.data.axis]],
                       self.pos[y_dict[plot.data.axis]])
            else: pos = self.pos
            x,y = self.convert_to_plot(plot, pos)
        else:
            x, y = self.pos
            if not self.data_coords:
                kwargs["transform"] = plot._axes.transAxes
        plot._axes.text(x, y, self.text, **kwargs)

class ParticleCallback(PlotCallback):
    """
    annotate_particles(width, p_size=1.0, col='k', marker='o', stride=1.0,
                       ptype=None, stars_only=False, dm_only=False,
                       minimum_mass=None, alpha=1.0)

    Adds particle positions, based on a thick slab along *axis* with a
    *width* along the line of sight.  *p_size* controls the number of
    pixels per particle, and *col* governs the color.  *ptype* will
    restrict plotted particles to only those that are of a given type.
    *minimum_mass* will require that the particles be of a given mass,
    calculated via ParticleMassMsun, to be plotted. *alpha* determines
    each particle's opacity.
    """
    _type_name = "particles"
    region = None
    _descriptor = None
    def __init__(self, width, p_size=1.0, col='k', marker='o', stride=1.0,
                 ptype=None, stars_only=False, dm_only=False,
                 minimum_mass=None, alpha=1.0):
        PlotCallback.__init__(self)
        self.width = width
        self.p_size = p_size
        self.color = col
        self.marker = marker
        self.stride = stride
        self.ptype = ptype
        self.stars_only = stars_only
        self.dm_only = dm_only
        self.minimum_mass = minimum_mass
        self.alpha = alpha

    def __call__(self, plot):
        data = plot.data
        # we construct a recantangular prism
        x0, x1 = plot.xlim
        y0, y1 = plot.ylim
        xx0, xx1 = plot._axes.get_xlim()
        yy0, yy1 = plot._axes.get_ylim()
        reg = self._get_region((x0,x1), (y0,y1), plot.data.axis, data)
        field_x = "particle_position_%s" % axis_names[x_dict[data.axis]]
        field_y = "particle_position_%s" % axis_names[y_dict[data.axis]]
        gg = ( ( reg[field_x] >= x0 ) & ( reg[field_x] <= x1 )
           &   ( reg[field_y] >= y0 ) & ( reg[field_y] <= y1 ) )
        if self.ptype is not None:
            gg &= (reg["particle_type"] == self.ptype)
            if gg.sum() == 0: return
        if self.stars_only:
            gg &= (reg["creation_time"] > 0.0)
            if gg.sum() == 0: return
        if self.dm_only:
            gg &= (reg["creation_time"] <= 0.0)
            if gg.sum() == 0: return
        if self.minimum_mass is not None:
            gg &= (reg["ParticleMassMsun"] >= self.minimum_mass)
            if gg.sum() == 0: return
        plot._axes.hold(True)
        px, py = self.convert_to_plot(plot,
                    [reg[field_x][gg][::self.stride],
                     reg[field_y][gg][::self.stride]])
        plot._axes.scatter(px, py, edgecolors='None', marker=self.marker,
                           s=self.p_size, c=self.color,alpha=self.alpha)
        plot._axes.set_xlim(xx0,xx1)
        plot._axes.set_ylim(yy0,yy1)
        plot._axes.hold(False)


    def _get_region(self, xlim, ylim, axis, data):
        LE, RE = [None]*3, [None]*3
        xax = x_dict[axis]
        yax = y_dict[axis]
        zax = axis
        LE[xax], RE[xax] = xlim
        LE[yax], RE[yax] = ylim
        LE[zax] = data.center[zax] - self.width*0.5
        RE[zax] = data.center[zax] + self.width*0.5
        if self.region is not None \
            and np.all(self.region.left_edge <= LE) \
            and np.all(self.region.right_edge >= RE):
            return self.region
        self.region = data.pf.h.periodic_region(
            data.center, LE, RE)
        return self.region

class TitleCallback(PlotCallback):
    """
    annotate_title(title)

    Accepts a *title* and adds it to the plot
    """
    _type_name = "title"
    def __init__(self, title):
        PlotCallback.__init__(self)
        self.title = title

    def __call__(self,plot):
        plot._axes.set_title(self.title)

class FlashRayDataCallback(PlotCallback):
    """ 
    annotate_flash_ray_data(cmap_name='bone', sample=None)

    Adds ray trace data to the plot.  *cmap_name* is the name of the color map 
    ('bone', 'jet', 'hot', etc).  *sample* dictates the amount of down sampling 
    to do to prevent all of the rays from being  plotted.  This may be None 
    (plot all rays, default), an integer (step size), or a slice object.
    """
    _type_name = "flash_ray_data"
    def __init__(self, cmap_name='bone', sample=None):
        self.cmap_name = cmap_name
        self.sample = sample if isinstance(sample, slice) else slice(None, None, sample)

    def __call__(self, plot):
        ray_data = plot.data.pf._handle["RayData"][:]
        idx = ray_data[:,0].argsort(kind="mergesort")
        ray_data = ray_data[idx]

        tags = ray_data[:,0]
        coords = ray_data[:,1:3]
        power = ray_data[:,4]
        power /= power.max()
        cx, cy = self.convert_to_plot(plot, coords.T)
        coords[:,0], coords[:,1] = cx, cy
        splitidx = np.argwhere(0 < (tags[1:] - tags[:-1])) + 1
        coords = np.split(coords, splitidx.flat)[self.sample]
        power = np.split(power, splitidx.flat)[self.sample]
        cmap = matplotlib.cm.get_cmap(self.cmap_name)

        plot._axes.hold(True)
        colors = [cmap(p.max()) for p in power]
        lc = matplotlib.collections.LineCollection(coords, colors=colors)
        plot._axes.add_collection(lc)
        plot._axes.hold(False)


class TimestampCallback(PlotCallback):
    """ 
    annotate_timestamp(x, y, units=None, format="{time:.3G} {units}", **kwargs,
                       normalized=False, bbox_dict=None)

    Adds the current time to the plot at point given by *x* and *y*.  If *units* 
    is given ('s', 'ms', 'ns', etc), it will covert the time to this basis.  If 
    *units* is None, it will attempt to figure out the correct value by which to 
    scale.  The *format* keyword is a template string that will be evaluated and 
    displayed on the plot.  If *normalized* is true, *x* and *y* are interpreted 
    as normalized plot coordinates (0,0 is lower-left and 1,1 is upper-right) 
    otherwise *x* and *y* are assumed to be in plot coordinates. The *bbox_dict* 
    is an optional dict of arguments for the bbox that frames the timestamp, see 
    matplotlib's text annotation guide for more details. All other *kwargs* will 
    be passed to the text() method on the plot axes.  See matplotlib's text() 
    functions for more information.
    """
    _type_name = "timestamp"
    _time_conv = {
          'as': 1e-18,
          'attosec': 1e-18,
          'attosecond': 1e-18,
          'attoseconds': 1e-18,
          'fs': 1e-15,
          'femtosec': 1e-15,
          'femtosecond': 1e-15,
          'femtoseconds': 1e-15,
          'ps': 1e-12,
          'picosec': 1e-12,
          'picosecond': 1e-12,
          'picoseconds': 1e-12,
          'ns': 1e-9,
          'nanosec': 1e-9,
          'nanosecond':1e-9,
          'nanoseconds' : 1e-9,
          'us': 1e-6,
          'microsec': 1e-6,
          'microsecond': 1e-6,
          'microseconds': 1e-6,
          'ms': 1e-3,
          'millisec': 1e-3,
          'millisecond': 1e-3,
          'milliseconds': 1e-3,
          's': 1.0,
          'sec': 1.0,
          'second':1.0,
          'seconds': 1.0,
          'm': 60.0,
          'min': 60.0,
          'minute': 60.0,
          'minutes': 60.0,
          'h': sec_per_hr,
          'hour': sec_per_hr,
          'hours': sec_per_hr,
          'd': sec_per_day,
          'day': sec_per_day,
          'days': sec_per_day,
          'y': sec_per_year,
          'year': sec_per_year,
          'years': sec_per_year,
          'kyr': sec_per_kyr,
          'myr': sec_per_Myr,
          'gyr': sec_per_Gyr,
          'ev': 1e-9 * 7.6e-8 / 6.03,
          'kev': 1e-12 * 7.6e-8 / 6.03,
          'mev': 1e-15 * 7.6e-8 / 6.03,
          }
    _bbox_dict = {'boxstyle': 'square,pad=0.6', 'fc': 'white', 'ec': 'black', 'alpha': 1.0}

    def __init__(self, x, y, units=None, format="{time:.3G} {units}", normalized=False, 
                 bbox_dict=None, **kwargs):
        self.x = x
        self.y = y
        self.format = format
        self.units = units
        self.normalized = normalized
        if bbox_dict is not None:
            self.bbox_dict = bbox_dict
        else:
            self.bbox_dict = self._bbox_dict
        self.kwargs = {'color': 'k'}
        self.kwargs.update(kwargs)

    def __call__(self, plot):
        if self.units is None:
            t = plot.data.pf.current_time * plot.data.pf['Time']
            scale_keys = ['as', 'fs', 'ps', 'ns', 'us', 'ms', 's', 
                          'hour', 'day', 'year', 'kyr', 'myr', 'gyr']
            self.units = 's'
            for k in scale_keys:
                if t < self._time_conv[k]:
                    break
                self.units = k
        t = plot.data.pf.current_time * plot.data.pf['Time'] 
        t /= self._time_conv[self.units.lower()]
        if self.units == 'us':
            self.units = '$\\mu s$'
        s = self.format.format(time=t, units=self.units)
        plot._axes.hold(True)
        if self.normalized:
            plot._axes.text(self.x, self.y, s, horizontalalignment='center',
                            verticalalignment='center', 
                            transform = plot._axes.transAxes, bbox=self.bbox_dict)
        else:
            plot._axes.text(self.x, self.y, s, bbox=self.bbox_dict, **self.kwargs)
        plot._axes.hold(False)


class MaterialBoundaryCallback(ContourCallback):
    """ 
    annotate_material_boundary(self, field='targ', ncont=1, factor=4, 
                               clim=(0.9, 1.0), **kwargs):

    Add the limiting contours of *field* to the plot.  Nominally, *field* is 
    the target material but may be any other field present in the hierarchy.
    The number of contours generated is given by *ncount*, *factor* governs 
    the number of points used in the interpolation, and *clim* gives the 
    (upper, lower) limits for contouring.  For this to truly be the boundary
    *clim* should be close to the edge.  For example the default is (0.9, 1.0)
    for 'targ' which is defined on the range [0.0, 1.0].  All other *kwargs* 
    will be passed to the contour() method on the plot axes.  See matplotlib
    for more information.
    """
    _type_name = "material_boundary"
    def __init__(self, field='targ', ncont=1, factor=4, clim=(0.9, 1.0), **kwargs):
        plot_args = {'colors': 'w'}
        plot_args.update(kwargs)
        super(MaterialBoundaryCallback, self).__init__(field=field, ncont=ncont, 
                                                       factor=factor, clim=clim,
                                                       plot_args=plot_args)

    def __call__(self, plot):
        super(MaterialBoundaryCallback, self).__call__(plot)
<|MERGE_RESOLUTION|>--- conflicted
+++ resolved
@@ -360,38 +360,32 @@
             pxs, pys = np.mgrid[-1:1:3j,-1:1:3j]
         else:
             pxs, pys = np.mgrid[0:0:1j,0:0:1j]
-<<<<<<< HEAD
         GLE = plot.data.pf.h.grid_left_edge
         GRE = plot.data.pf.h.grid_right_edge
-=======
-        GLE = plot.data.grid_left_edge
-        GRE = plot.data.grid_right_edge
-        grid_levels = plot.data.grid_levels[:,0]
+        grid_levels = plot.data.pf.h.grid_levels[:,0]
         min_level = self.min_level
-        max_level = self.max_level
+        max_level = self.min_level
         if min_level is None:
             min_level = 0
-        if max_level is None:
+        if max_level is None
             max_level = plot.data.pf.h.max_level
-
->>>>>>> fc7c5b46
         for px_off, py_off in zip(pxs.ravel(), pys.ravel()):
             pxo = px_off * dom[px_index]
             pyo = py_off * dom[py_index]
-            left_edge_px = (GLE[:,px_index]+pxo-x0)*dx + xx0
-            left_edge_py = (GLE[:,py_index]+pyo-y0)*dy + yy0
-            right_edge_px = (GRE[:,px_index]+pxo-x0)*dx + xx0
-            right_edge_py = (GRE[:,py_index]+pyo-y0)*dy + yy0
+            left_edge_x = (GLE[:,px_index]+pxo-x0)*dx + xx0
+            left_edge_y = (GLE[:,py_index]+pyo-y0)*dy + yy0
+            right_edge_x = (GRE[:,px_index]+pxo-x0)*dx + xx0
+            right_edge_y = (GRE[:,py_index]+pyo-y0)*dy + yy0
+            visible =  ( xpix * (right_edge_x - left_edge_x) / (xx1 - xx0) > self.min_pix ) & \
+                       ( ypix * (right_edge_y - left_edge_y) / (yy1 - yy0) > self.min_pix ) & \
+                       ( grid_levels >= min_level) & \
+                       ( grid_levels <= max_level)
+            if visible.nonzero()[0].size == 0: continue
             verts = np.array(
-                [(left_edge_px, left_edge_px, right_edge_px, right_edge_px),
-                 (left_edge_py, right_edge_py, right_edge_py, left_edge_py)])
-            visible =  (right_edge_px - left_edge_px > self.min_pix) & \
-                       (right_edge_px - left_edge_px > self.min_pix)
+                [(left_edge_x, left_edge_x, right_edge_x, right_edge_x),
+                 (left_edge_y, right_edge_y, right_edge_y, left_edge_y)])
             verts=verts.transpose()[visible,:,:]
-            if verts.size == 0: continue
             edgecolors = (0.0,0.0,0.0,self.alpha)
-            verts[:,:,0]= (xx1-xx0)*(verts[:,:,0]/width) + xx0
-            verts[:,:,1]= (yy1-yy0)*(verts[:,:,1]/height) + yy0
             grid_collection = matplotlib.collections.PolyCollection(
                 verts, facecolors="none",
                 edgecolors=edgecolors)
@@ -684,20 +678,19 @@
         DomainRight = plot.data.pf.domain_right_edge
         DomainLeft = plot.data.pf.domain_left_edge
         DomainWidth = DomainRight - DomainLeft
-        
+
         nx, ny = plot.image._A.shape
         buff = np.zeros((nx,ny),dtype='float64')
         for i,clump in enumerate(reversed(self.clumps)):
             mylog.debug("Pixelizing contour %s", i)
 
-
             xf_copy = clump[xf].copy()
             yf_copy = clump[yf].copy()
-            
-            temp = _MPL.Pixelize(xf_copy, yf_copy, 
-                                 clump['dx']/2.0,
-                                 clump['dy']/2.0,
-                                 clump['dx']*0.0+i+1, # inits inside Pixelize
+
+            temp = _MPL.Pixelize(xf_copy, yf_copy,
+                                 clump[dxf]/2.0,
+                                 clump[dyf]/2.0,
+                                 clump[dxf]*0.0+i+1, # inits inside Pixelize
                                  int(nx), int(ny),
                              (x0, x1, y0, y1), 0).transpose()
             buff = np.maximum(temp, buff)
@@ -1292,7 +1285,7 @@
     def __init__(self, field='targ', ncont=1, factor=4, clim=(0.9, 1.0), **kwargs):
         plot_args = {'colors': 'w'}
         plot_args.update(kwargs)
-        super(MaterialBoundaryCallback, self).__init__(field=field, ncont=ncont, 
+        super(MaterialBoundaryCallback, self).__init__(field=field, ncont=ncont,
                                                        factor=factor, clim=clim,
                                                        plot_args=plot_args)
 
