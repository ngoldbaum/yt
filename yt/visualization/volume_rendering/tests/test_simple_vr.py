--- conflicted
+++ resolved
@@ -45,10 +45,6 @@
 
     def test_simple_vr(self):
         ds = fake_random_ds(32)
-<<<<<<< HEAD
-        im, sc = yt.volume_render(ds, fname='test.png', clip_ratio=4.0)
-=======
         im, sc = yt.volume_render(ds, fname='test.png', sigma_clip=4.0)
->>>>>>> 715a50be
         print(sc)
         return im, sc