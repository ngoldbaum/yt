--- conflicted
+++ resolved
@@ -292,11 +292,7 @@
         self._setup_box_properties(width, self.center, self.orienter.unit_vectors)
         
     def new_image(self):
-<<<<<<< HEAD
         image = na.zeros((self.resolution[0], self.resolution[1], 4), dtype='float64', order='C')
-=======
-        image = np.zeros((self.resolution[0], self.resolution[1], 3), dtype='float64', order='C')
->>>>>>> eb12da1e
         return image
 
     def get_sampler_args(self, image):
@@ -404,16 +400,8 @@
         self._pylab.savefig(fn, bbox_inches='tight', facecolor='black', dpi=dpi)
         
     def save_image(self, fn, clip_ratio, image):
-<<<<<<< HEAD
-        if self.comm.rank == 0 and fn is not None:
-            if clip_ratio is not None:
-                write_bitmap(image[:,:,:3], fn, clip_ratio * image[:,:,:3].std())
-            else:
-                write_bitmap(image[:,:,:3], fn)
-=======
         if self.comm.rank is 0 and fn is not None:
             image.write_png(fn, clip_ratio=clip_ratio)
->>>>>>> eb12da1e
 
     def initialize_source(self):
         return self.volume.initialize_source()
