--- conflicted
+++ resolved
@@ -858,12 +858,8 @@
         type = self._plot_type
         if type in ['Projection','OffAxisProjection']:
             weight = self.data_source.weight_field
-<<<<<<< HEAD
         if 'Cutting' in self.data_source.__class__.__name__:
             type = 'OffAxisSlice'
-=======
-        names = []
->>>>>>> e8fbfcab
         for k, v in self.plots.iteritems():
             if axis:
                 n = "%s_%s_%s_%s" % (name, type, axis, k)
