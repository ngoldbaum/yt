"""
A plotting mechanism based on the idea of a "window" into the data.



"""

#-----------------------------------------------------------------------------
# Copyright (c) 2013, yt Development Team.
#
# Distributed under the terms of the Modified BSD License.
#
# The full license is in the file COPYING.txt, distributed with this software.
#-----------------------------------------------------------------------------
import base64
import numpy as np
import matplotlib
import types
import sys
import warnings

from distutils.version import LooseVersion
from matplotlib.mathtext import MathTextParser
from numbers import Number

from ._mpl_imports import FigureCanvasAgg
from .image_writer import apply_colormap
from .base_plot_types import ImagePlotMPL
from .fixed_resolution import \
    FixedResolutionBuffer, \
    ObliqueFixedResolutionBuffer, \
    OffAxisProjectionFixedResolutionBuffer
from .plot_modifications import get_smallest_appropriate_unit, \
    callback_registry
from .plot_container import \
    ImagePlotContainer, log_transform, linear_transform, \
    invalidate_data, invalidate_plot, apply_callback

from yt.data_objects.time_series import \
    DatasetSeries
from yt.extern.six.moves import \
    StringIO
from yt.funcs import \
    mylog, iterable, ensure_list, \
    fix_axis, validate_width_tuple
from yt.units.unit_object import \
    Unit
from yt.units.unit_registry import \
    UnitParseError
from yt.units.yt_array import \
    YTArray, YTQuantity
from yt.utilities.png_writer import \
    write_png_to_string
from yt.utilities.definitions import \
    formatted_length_unit_names
from yt.utilities.math_utils import \
    ortho_find
from yt.utilities.exceptions import \
    YTUnitNotRecognized, \
    YTInvalidWidthError, \
    YTCannotParseUnitDisplayName, \
    YTUnitConversionError

# Some magic for dealing with pyparsing being included or not
# included in matplotlib (not in gentoo, yes in everything else)
# Also accounting for the fact that in 1.2.0, pyparsing got renamed.
try:
    if LooseVersion(matplotlib.__version__) < LooseVersion("1.2.0"):
        from matplotlib.pyparsing import ParseFatalException
    else:
        if sys.version_info[0] == 3:
            from matplotlib.pyparsing_py3 import ParseFatalException
        else:
            from matplotlib.pyparsing_py2 import ParseFatalException
except ImportError:
    from pyparsing import ParseFatalException

def fix_unitary(u):
    if u == '1':
        return 'unitary'
    else:
        return u

def validate_iterable_width(width, ds, unit=None):
    if isinstance(width[0], tuple) and isinstance(width[1], tuple):
        validate_width_tuple(width[0])
        validate_width_tuple(width[1])
        return (ds.quan(width[0][0], fix_unitary(width[0][1])),
                ds.quan(width[1][0], fix_unitary(width[1][1])))
    elif isinstance(width[0], Number) and isinstance(width[1], Number):
        return (ds.quan(width[0], 'code_length'),
                ds.quan(width[1], 'code_length'))
    elif isinstance(width[0], YTQuantity) and isinstance(width[1], YTQuantity):
        return (ds.quan(width[0]), ds.quan(width[1]))
    else:
        validate_width_tuple(width)
        # If width and unit are both valid width tuples, we
        # assume width controls x and unit controls y
        try:
            validate_width_tuple(unit)
            return (ds.quan(width[0], fix_unitary(width[1])),
                    ds.quan(unit[0], fix_unitary(unit[1])))
        except YTInvalidWidthError:
            return (ds.quan(width[0], fix_unitary(width[1])),
                    ds.quan(width[0], fix_unitary(width[1])))

def get_sanitized_width(axis, width, depth, ds):
    if width is None:
        # Default to code units
        if not iterable(axis):
            xax = ds.coordinates.x_axis[axis]
            yax = ds.coordinates.y_axis[axis]
            w = ds.domain_width[[xax, yax]]
        else:
            # axis is actually the normal vector
            # for an off-axis data object.
            mi = np.argmin(ds.domain_width)
            w = ds.domain_width[[mi,mi]]
        width = (w[0], w[1])
    elif iterable(width):
        width = validate_iterable_width(width, ds)
    elif isinstance(width, YTQuantity):
        width = (width, width)
    elif isinstance(width, Number):
        width = (ds.quan(width, 'code_length'),
                 ds.quan(width, 'code_length'))
    else:
        raise YTInvalidWidthError(width)
    if depth is not None:
        if iterable(depth):
            validate_width_tuple(depth)
            depth = (ds.quan(depth[0], fix_unitary(depth[1])), )
        elif isinstance(depth, Number):
            depth = (ds.quan(depth, 'code_length',
                     registry = ds.unit_registry), )
        elif isinstance(depth, YTQuantity):
            depth = (depth, )
        else:
            raise YTInvalidWidthError(depth)
        return width + depth
    return width

def get_sanitized_center(center, ds):
    if isinstance(center, basestring):
        if center.lower() == "m" or center.lower() == "max":
            v, center = ds.find_max(("gas", "density"))
            center = ds.arr(center, 'code_length')
        elif center.lower() == "c" or center.lower() == "center":
            center = (ds.domain_left_edge + ds.domain_right_edge) / 2
        else:
            raise RuntimeError('center keyword \"%s\" not recognized' % center)
    elif isinstance(center, YTArray):
        return ds.arr(center)
    elif iterable(center):
        if iterable(center[0]) and isinstance(center[1], basestring):
            center = ds.arr(center[0], center[1])
        else:
            center = ds.arr(center, 'code_length')
    else:
        raise RuntimeError("center keyword \"%s\" not recognized" % center)
    return center

def get_window_parameters(axis, center, width, ds):
    if ds.geometry == "cartesian" or ds.geometry == "spectral_cube":
        width = get_sanitized_width(axis, width, None, ds)
        center = get_sanitized_center(center, ds)
    elif ds.geometry in ("polar", "cylindrical"):
        # Set our default width to be the full domain
        width = [ds.domain_right_edge[0]*2.0, ds.domain_right_edge[0]*2.0]
        center = ds.arr([0.0, 0.0, 0.0], "code_length")
    elif ds.geometry == "spherical":
        if axis == 0:
            width = ds.domain_width[1], ds.domain_width[2]
            center = 0.5*(ds.domain_left_edge + ds.domain_right_edge)
            center.convert_to_units("code_length")
        else:
            # Our default width here is the full domain
            width = [ds.domain_right_edge[0]*2.0, ds.domain_right_edge[0]*2.0]
            center = ds.arr([0.0, 0.0, 0.0], "code_length")
    elif ds.geometry == "geographic":
        c_r = ((ds.domain_right_edge + ds.domain_left_edge)/2.0)[2]
        center = ds.arr([0.0, 0.0, c_r], "code_length")
        if axis == 2:
            # latitude slice
            width = ds.arr([360, 180], "code_length")
        else:
            width = [2.0*(ds.domain_right_edge[2] + ds.surface_height),
                     2.0*(ds.domain_right_edge[2] + ds.surface_height)]
            center[2] = 0.0
    else:
        raise NotImplementedError
    xax = ds.coordinates.x_axis[axis]
    yax = ds.coordinates.y_axis[axis]
    bounds = (center[xax]-width[0] / 2,
              center[xax]+width[0] / 2,
              center[yax]-width[1] / 2,
              center[yax]+width[1] / 2)
    return (bounds, center)

def get_oblique_window_parameters(normal, center, width, ds, depth=None):
    width = get_sanitized_width(normal, width, depth, ds)
    center = get_sanitized_center(center, ds)

    if len(width) == 2:
        # Transforming to the cutting plane coordinate system
        center = (center - ds.domain_left_edge)/ds.domain_width - 0.5
        (normal,perp1,perp2) = ortho_find(normal)
        mat = np.transpose(np.column_stack((perp1,perp2,normal)))
        center = np.dot(mat,center)

    w = tuple(el.in_units('unitary') for el in width)
    bounds = tuple(((2*(i % 2))-1)*w[i//2]/2 for i in range(len(w)*2))

    return (bounds, center)

def get_axes_unit(width, ds):
    r"""
    Infers the axes unit names from the input width specification
    """
    if ds.no_cgs_equiv_length:
        return ("code_length",)*2
    if iterable(width):
        if isinstance(width[1], basestring):
            axes_unit = (width[1], width[1])
        elif iterable(width[1]):
            axes_unit = (width[0][1], width[1][1])
        elif isinstance(width[0], YTArray):
            axes_unit = (str(width[0].units), str(width[1].units))
        else:
            axes_unit = None
    else:
        if isinstance(width, YTArray):
            axes_unit = (str(width.units), str(width.units))
        else:
            axes_unit = None
    return axes_unit

class PlotWindow(ImagePlotContainer):
    r"""
    A ploting mechanism based around the concept of a window into a
    data source. It can have arbitrary fields, each of which will be
    centered on the same viewpoint, but will have individual zlimits.

    The data and plot are updated separately, and each can be
    invalidated as the object is modified.

    Data is handled by a FixedResolutionBuffer object.

    Parameters
    ----------
    data_source : :class:`yt.data_objects.data_containers.AMRProjBase` or
                  :class:`yt.data_objects.data_containers.AMRSliceBase`
        This is the source to be pixelized, which can be a projection or a
        slice.  (For cutting planes, see
        `yt.visualization.fixed_resolution.ObliqueFixedResolutionBuffer`.)
    bounds : sequence of floats
        Bounds are the min and max in the image plane that we want our
        image to cover.  It's in the order of (xmin, xmax, ymin, ymax),
        where the coordinates are all in the appropriate code units.
    buff_size : sequence of ints
        The size of the image to generate.
    antialias : boolean
        This can be true or false.  It determines whether or not sub-pixel
        rendering is used during data deposition.
    window_size : float
        The size of the window on the longest axis (in units of inches),
        including the margins but not the colorbar.

    """
    frb = None
    def __init__(self, data_source, bounds, buff_size=(800,800), antialias=True,
                 periodic=True, origin='center-window', oblique=False,
                 window_size=8.0, fields=None, fontsize=18, aspect=None, setup=False):
        if not hasattr(self, "ds"):
            self.ds = data_source.ds
            ts = self._initialize_dataset(self.ds)
            self.ts = ts
        self._initfinished = False
        self._axes_unit_names = None
        self.center = None
        self._periodic = periodic
        self.oblique = oblique
        self.buff_size = buff_size
        self.antialias = antialias
        self.aspect = aspect
        skip = list(FixedResolutionBuffer._exclude_fields) + data_source._key_fields
        if fields is None:
            fields = []
        else:
            fields = ensure_list(fields)
        self.override_fields = list(set(fields).intersection(set(skip)))
        self.fields = [f for f in fields if f not in skip]
        super(PlotWindow, self).__init__(data_source, window_size, fontsize)
        self._set_window(bounds) # this automatically updates the data and plot
        self.origin = origin
        if self.data_source.center is not None and oblique == False:
            ax = self.data_source.axis
            xax = self.pf.coordinates.x_axis[ax]
            yax = self.pf.coordinates.y_axis[ax]
            center = [self.data_source.center[xax],
                      self.data_source.center[yax]]
            self.set_center(center)
        for field in self.data_source._determine_fields(self.frb.data.keys()):
            finfo = self.data_source.ds._get_field_info(*field)
            if finfo.take_log:
                self._field_transform[field] = log_transform
            else:
                self._field_transform[field] = linear_transform
        self.setup_callbacks()
        self._initfinished = True

    def _initialize_dataset(self, ts):
        if not isinstance(ts, DatasetSeries):
            if not iterable(ts): ts = [ts]
            ts = DatasetSeries(ts)
        return ts

    def __iter__(self):
        for ds in self.ts:
            mylog.warning("Switching to %s", ds)
            self._switch_ds(ds)
            yield self

    def piter(self, *args, **kwargs):
        for ds in self.ts.piter(*args, **kwargs):
            self._switch_ds(ds)
            yield self

    def _recreate_frb(self):
        old_fields = None
        if self.frb is not None:
            old_fields = self.frb.keys()
            old_units = [str(self.frb[of].units) for of in old_fields]
        if hasattr(self,'zlim'):
            bounds = self.xlim+self.ylim+self.zlim
        else:
            bounds = self.xlim+self.ylim
        if self._frb_generator is ObliqueFixedResolutionBuffer:
            bounds = np.array(bounds)

        self.frb = self._frb_generator(self.data_source, bounds, self.buff_size,
                                       self.antialias, periodic=self._periodic)
        if old_fields is None:
            self.frb._get_data_source_fields()
        else:
            for key, unit in zip(old_fields, old_units):
                self.frb[key]
                self.frb[key].convert_to_units(unit)
        for key in self.override_fields:
            self.frb[key]
        self._data_valid = True

    @property
    def width(self):
        Wx = self.xlim[1] - self.xlim[0]
        Wy = self.ylim[1] - self.ylim[0]
        return (Wx, Wy)

    @property
    def bounds(self):
        return self.xlim+self.ylim

    @invalidate_data
    def zoom(self, factor):
        r"""This zooms the window by *factor*.

        Parameters
        ----------
        factor : float
            multiplier for the current width

        """
        Wx, Wy = self.width
        centerx = self.xlim[0] + Wx*0.5
        centery = self.ylim[0] + Wy*0.5
        nWx, nWy = Wx/factor, Wy/factor
        self.xlim = (centerx - nWx*0.5, centerx + nWx*0.5)
        self.ylim = (centery - nWy*0.5, centery + nWy*0.5)
        return self

    @invalidate_data
    def pan(self, deltas):
        r"""Pan the image by specifying absolute code unit coordinate deltas.

        Parameters
        ----------
        deltas : Two-element sequence of floats, quantities, or (float, unit)
                 tuples.

            (delta_x, delta_y).  If a unit is not supplied the unit is assumed
            to be code_length.

        """
        if len(deltas) != 2:
            raise RuntimeError(
                "The pan function accepts a two-element sequence.\n"
                "Received %s." % (deltas, ))
        if isinstance(deltas[0], Number) and isinstance(deltas[1], Number):
            deltas = (self.ds.quan(deltas[0], 'code_length'),
                      self.ds.quan(deltas[1], 'code_length'))
        elif isinstance(deltas[0], tuple) and isinstance(deltas[1], tuple):
            deltas = (self.ds.quan(deltas[0][0], deltas[0][1]),
                      self.ds.quan(deltas[1][0], deltas[1][1]))
        elif isinstance(deltas[0], YTQuantity) and isinstance(deltas[1], YTQuantity):
            pass
        else:
            raise RuntimeError(
                "The arguments of the pan function must be a sequence of floats,\n"
                "quantities, or (float, unit) tuples. Received %s." % (deltas, ))
        self.xlim = (self.xlim[0] + deltas[0], self.xlim[1] + deltas[0])
        self.ylim = (self.ylim[0] + deltas[1], self.ylim[1] + deltas[1])
        return self

    @invalidate_data
    def pan_rel(self, deltas):
        r"""Pan the image by specifying relative deltas, to the FOV.

        Parameters
        ----------
        deltas : sequence of floats
            (delta_x, delta_y) in *relative* code unit coordinates

        """
        Wx, Wy = self.width
        self.xlim = (self.xlim[0] + Wx*deltas[0], self.xlim[1] + Wx*deltas[0])
        self.ylim = (self.ylim[0] + Wy*deltas[1], self.ylim[1] + Wy*deltas[1])
        return self

    @invalidate_plot
    def set_unit(self, field, new_unit):
        """Sets a new unit for the requested field

        parameters
        ----------
        field : string or field tuple
           The name of the field that is to be changed.

        new_unit : string or Unit object
           The name of the new unit.
        """
        field = self.data_source._determine_fields(field)[0]
        field = ensure_list(field)
        new_unit = ensure_list(new_unit)
        if len(field) > 1 and len(new_unit) != len(field):
            raise RuntimeError(
                "Field list {} and unit "
                "list {} are incompatible".format(field, new_unit))
        for f, u in zip(field, new_unit):
            self.frb[f].convert_to_units(u)
        return self

    @invalidate_plot
    def set_origin(self, origin):
        """Set the plot origin.

        Parameters
        ----------
        origin : string or length 1, 2, or 3 sequence of strings
            The location of the origin of the plot coordinate system.  This is
            represented by '-' separated string or a tuple of strings.  In the
            first index the y-location is given by 'lower', 'upper', or 'center'.
            The second index is the x-location, given as 'left', 'right', or
            'center'.  Finally, the whether the origin is applied in 'domain'
            space, plot 'window' space or 'native' simulation coordinate system
            is given. For example, both 'upper-right-domain' and ['upper',
            'right', 'domain'] both place the origin in the upper right hand
            corner of domain space. If x or y are not given, a value is inffered.
            For instance, 'left-domain' corresponds to the lower-left hand corner
            of the simulation domain, 'center-domain' corresponds to the center
            of the simulation domain, or 'center-window' for the center of the
            plot window. Further examples:

            ==================================     ============================
            format                                 example
            ==================================     ============================
            '{space}'                              'domain'
            '{xloc}-{space}'                       'left-window'
            '{yloc}-{space}'                       'upper-domain'
            '{yloc}-{xloc}-{space}'                'lower-right-window'
            ('{space}',)                           ('window',)
            ('{xloc}', '{space}')                  ('right', 'domain')
            ('{yloc}', '{space}')                  ('lower', 'window')
            ('{yloc}', '{xloc}', '{space}')        ('lower', 'right', 'window')
            ==================================     ============================

        """
        self.origin = origin
        return self

    @invalidate_data
    def _set_window(self, bounds):
        """Set the bounds of the plot window.
        This is normally only called internally, see set_width.


        Parameters
        ----------

        bounds : a four element sequence of floats
            The x and y bounds, in the format (x0, x1, y0, y1)

        """
        if self.center is not None:
            dx = bounds[1] - bounds[0]
            dy = bounds[3] - bounds[2]
            self.xlim = (self.center[0] - dx/2., self.center[0] + dx/2.)
            self.ylim = (self.center[1] - dy/2., self.center[1] + dy/2.)
        else:
            self.xlim = tuple(bounds[0:2])
            self.ylim = tuple(bounds[2:4])
            if len(bounds) == 6:
                self.zlim = tuple(bounds[4:6])
        mylog.info("xlim = %f %f" % self.xlim)
        mylog.info("ylim = %f %f" % self.ylim)
        if hasattr(self,'zlim'):
            mylog.info("zlim = %f %f" % self.zlim)

    @invalidate_data
    def set_width(self, width, unit = None):
        """set the width of the plot window

        parameters
        ----------
        width : float, array of floats, (float, unit) tuple, or tuple of
                (float, unit) tuples.

             Width can have four different formats to support windows with
             variable x and y widths.  They are:

             ==================================     =======================
             format                                 example
             ==================================     =======================
             (float, string)                        (10,'kpc')
             ((float, string), (float, string))     ((10,'kpc'),(15,'kpc'))
             float                                  0.2
             (float, float)                         (0.2, 0.3)
             ==================================     =======================

             For example, (10, 'kpc') requests a plot window that is 10
             kiloparsecs wide in the x and y directions,
             ((10,'kpc'),(15,'kpc')) requests a window that is 10 kiloparsecs
             wide along the x axis and 15 kiloparsecs wide along the y axis.
             In the other two examples, code units are assumed, for example
             (0.2, 0.3) requests a plot that has an x width of 0.2 and a y
             width of 0.3 in code units.  If units are provided the resulting
             plot axis labels will use the supplied units.
        unit : str
             the unit the width has been specified in. If width is a tuple, this
             argument is ignored. Defaults to code units.
        """
        if isinstance(width, Number):
            if unit is None:
                width = (width, 'code_length')
            else:
                width = (width, fix_unitary(unit))

        axes_unit = get_axes_unit(width, self.ds)

        width = get_sanitized_width(self.frb.axis, width, None, self.ds)

        centerx = (self.xlim[1] + self.xlim[0])/2.
        centery = (self.ylim[1] + self.ylim[0])/2.

        self.xlim = (centerx - width[0]/2, centerx + width[0]/2)
        self.ylim = (centery - width[1]/2, centery + width[1]/2)

        if hasattr(self,'zlim'):
            centerz = (self.zlim[1] + self.zlim[0])/2.
            mw = np.max([width[0], width[1]])
            self.zlim = (centerz - mw/2.,
                         centerz + mw/2.)

        self.set_axes_unit(axes_unit)

        return self

    @invalidate_data
    def set_center(self, new_center, unit = 'code_length'):
        """Sets a new center for the plot window

        parameters
        ----------
        new_center : two element sequence of floats
            The coordinates of the new center of the image in the
            coordinate system defined by the plot axes. If the unit
            keyword is not specified, the coordinates are assumed to
            be in code units.

        unit : string
            The name of the unit new_center is given in.  If new_center is a
            YTArray or tuple of YTQuantities, this keyword is ignored.

        """
        error = RuntimeError(
            "\n"
            "new_center must be a two-element list or tuple of floats \n"
            "corresponding to a coordinate in the plot relative to \n"
            "the plot coordinate system.\n"
        )
        if new_center is None:
            self.center = None
        elif iterable(new_center):
            if len(new_center) != 2:
                raise error
            for el in new_center:
                if not isinstance(el, Number) and not isinstance(el, YTQuantity):
                    raise error
            if isinstance(new_center[0], Number):
                new_center = [self.ds.quan(c, unit) for c in new_center]
            self.center = new_center
        else:
            raise error
        self._set_window(self.bounds)
        return self

    @invalidate_data
    def set_antialias(self,aa):
        self.antialias = aa

    @invalidate_data
    def set_buff_size(self, size):
        """Sets a new buffer size for the fixed resolution buffer

        parameters
        ----------
        size : int or two element sequence of ints
            The number of data elements in the buffer on the x and y axes.
            If a scalar is provided,  then the buffer is assumed to be square.
        """
        if iterable(size):
            self.buff_size = size
        else:
            self.buff_size = (size, size)
        return self

    def set_window_size(self, size):
        """This calls set_figure_size to adjust the size of the plot window.

        This is equivalent to set_figure_size but it still available to maintain
        backwards compatibility.
        """
        self.set_figure_size(size)
        return self

    @invalidate_plot
    def set_axes_unit(self, unit_name):
        r"""Set the unit for display on the x and y axes of the image.

        Parameters
        ----------
        unit_name : string or two element tuple of strings
            A unit, available for conversion in the dataset, that the
            image extents will be displayed in.  If set to None, any previous
            units will be reset.  If the unit is None, the default is chosen.
            If unit_name is '1', 'u', or 'unitary', it will not display the
            units, and only show the axes name. If unit_name is a tuple, the
            first element is assumed to be the unit for the x axis and the
            second element the unit for the y axis.

        Raises
        ------
        YTUnitNotRecognized
            If the unit is not known, this will be raised.

        Examples
        --------

        >>> from yt import load
        >>> ds = load("IsolatedGalaxy/galaxy0030/galaxy0030")
        >>> p = ProjectionPlot(ds, "y", "Density")
        >>> p.set_axes_unit("kpc")

        """
        # blind except because it could be in conversion_factors or units
        if unit_name is not None:
            if isinstance(unit_name, basestring):
                unit_name = (unit_name, unit_name)
            for un in unit_name:
                try:
                    self.ds.length_unit.in_units(un)
                except (YTUnitConversionError, UnitParseError):
                    raise YTUnitNotRecognized(un)
        self._axes_unit_names = unit_name
        return self

    @property
    def _frb(self):
        # Note we use SyntaxWarning because DeprecationWarning is not shown
        # by default
        warnings.warn("_frb is deprecated, use frb instead.",
                      SyntaxWarning)
        return self.frb

class PWViewerMPL(PlotWindow):
    """Viewer using matplotlib as a backend via the WindowPlotMPL.

    """
    _current_field = None
    _frb_generator = None
    _plot_type = None

    def __init__(self, *args, **kwargs):
        if self._frb_generator is None:
            self._frb_generator = kwargs.pop("frb_generator")
        if self._plot_type is None:
            self._plot_type = kwargs.pop("plot_type")
        PlotWindow.__init__(self, *args, **kwargs)

    def _setup_origin(self):
        origin = self.origin
        axis_index = self.data_source.axis
        if isinstance(origin, basestring):
            origin = tuple(origin.split('-'))[:3]
        if 1 == len(origin):
            origin = ('lower', 'left') + origin
        elif 2 == len(origin) and origin[0] in set(['left','right','center']):
            o0map = {'left': 'lower', 'right': 'upper', 'center': 'center'}
            origin = (o0map[origin[0]],) + origin
        elif 2 == len(origin) and origin[0] in set(['lower','upper','center']):
            origin = (origin[0], 'center', origin[-1])
        assert origin[-1] in ['window', 'domain', 'native']

        if origin[2] == 'window':
            xllim, xrlim = self.xlim
            yllim, yrlim = self.ylim
        elif origin[2] == 'domain':
            xax = self.ds.coordinates.x_axis[axis_index]
            yax = self.ds.coordinates.y_axis[axis_index]
            xllim = self.ds.domain_left_edge[xax]
            xrlim = self.ds.domain_right_edge[xax]
            yllim = self.ds.domain_left_edge[yax]
            yrlim = self.ds.domain_right_edge[yax]
        elif origin[2] == 'native':
            return (self.ds.quan(0.0, 'code_length'),
                    self.ds.quan(0.0, 'code_length'))
        else:
            mylog.warn("origin = {0}".format(origin))
            msg = \
                ('origin keyword "{0}" not recognized, must declare "domain" '
                 'or "center" as the last term in origin.').format(self.origin)
            raise RuntimeError(msg)

        if origin[0] == 'lower':
            yc = yllim
        elif origin[0] == 'upper':
            yc = yrlim
        elif origin[0] == 'center':
            yc = (yllim + yrlim)/2.0
        else:
            mylog.warn("origin = {0}".format(origin))
            msg = ('origin keyword "{0}" not recognized, must declare "lower" '
                   '"upper" or "center" as the first term in origin.')
            msg = msg.format(self.origin)
            raise RuntimeError(msg)

        if origin[1] == 'left':
            xc = xllim
        elif origin[1] == 'right':
            xc = xrlim
        elif origin[1] == 'center':
            xc = (xllim + xrlim)/2.0
        else:
            mylog.warn("origin = {0}".format(origin))
            msg = ('origin keyword "{0}" not recognized, must declare "left" '
                   '"right" or "center" as the second term in origin.')
            msg = msg.format(self.origin)
            raise RuntimeError(msg)

        return xc, yc

    def _setup_plots(self):
        self._colorbar_valid = True
        for f in list(set(self.data_source._determine_fields(self.fields))):
            axis_index = self.data_source.axis

            xc, yc = self._setup_origin()

            if self._axes_unit_names is None:
                unit = get_smallest_appropriate_unit(
                    self.xlim[1] - self.xlim[0], self.ds)
                (unit_x, unit_y) = (unit, unit)
            else:
                (unit_x, unit_y) = self._axes_unit_names

            # For some plots we may set aspect by hand, such as for spectral cube data.
            # This will likely be replaced at some point by the coordinate handler
            # setting plot aspect.
            if self.aspect is None:
                self.aspect = np.float64(self.ds.quan(1.0, unit_y) /
                                         self.ds.quan(1.0, unit_x))

            extentx = [(self.xlim[i] - xc).in_units(unit_x) for i in (0, 1)]
            extenty = [(self.ylim[i] - yc).in_units(unit_y) for i in (0, 1)]

            extent = extentx + extenty

            if f in self.plots.keys():
                zlim = (self.plots[f].zmin, self.plots[f].zmax)
            else:
                zlim = (None, None)

            image = self.frb[f]

            if self._field_transform[f] == log_transform:
                msg = None
                if zlim != (None, None):
                    pass
                elif np.nanmax(image) == np.nanmin(image):
                    msg = "Plot image for field %s has zero dynamic " \
                          "range. Min = Max = %d." % (f, np.nanmax(image))
                elif np.nanmax(image) <= 0:
                    msg = "Plot image for field %s has no positive " \
                          "values.  Max = %d." % (f, np.nanmax(image))
                elif not np.any(np.isfinite(image)):
                    msg = "Plot image for field %s is filled with NaNs." % (f,)
                if msg is not None:
                    mylog.warning(msg)
                    mylog.warning("Switching to linear colorbar scaling.")
                    self._field_transform[f] = linear_transform

            fp = self._font_properties

            fig = None
            axes = None
            cax = None
            draw_colorbar = True
            draw_axes = True
            if f in self.plots:
                draw_colorbar = self.plots[f]._draw_colorbar
                draw_axes = self.plots[f]._draw_axes
                if self.plots[f].figure is not None:
                    fig = self.plots[f].figure
                    axes = self.plots[f].axes
                    cax = self.plots[f].cax

            self.plots[f] = WindowPlotMPL(
                image, self._field_transform[f].name,
                self._colormaps[f], extent, zlim,
                self.figure_size, fp.get_size(),
                self.aspect, fig, axes, cax)

            axes_unit_labels = ['', '']
            comoving = False
            hinv = False
            for i, un in enumerate((unit_x, unit_y)):
                if hasattr(self.ds.coordinates, "default_unit_label"):
                    axax = getattr(self.ds.coordinates, "%s_axis" % ("xy"[i]))[axis_index]
                    un = self.ds.coordinates.default_unit_label[axax]
                    axes_unit_labels[i] = '\/\/('+un+')'
                    continue
                # Use sympy to factor h out of the unit.  In this context 'un'
                # is a string, so we call the Unit constructor.
                expr = Unit(un, registry=self.ds.unit_registry).expr
                h_expr = Unit('h', registry=self.ds.unit_registry).expr
                # See http://docs.sympy.org/latest/modules/core.html#sympy.core.expr.Expr
                h_power = expr.as_coeff_exponent(h_expr)[1]
                # un is now the original unit, but with h factored out.
                un = str(expr*h_expr**(-1*h_power))
                if str(un).endswith('cm') and un != 'cm':
                    comoving = True
                    un = un[:-2]
                # no length units besides code_length end in h so this is safe
                if h_power == -1:
                    hinv = True
                elif h_power != 0:
                    # It doesn't make sense to scale a position by anything
                    # other than h**-1
                    raise RuntimeError
                if un in formatted_length_unit_names:
                    un = formatted_length_unit_names[un]
                if un not in ['1', 'u', 'unitary']:
                    if hinv:
                        un = un + '\,h^{-1}'
                    if comoving:
                        un = un + '\,(1+z)^{-1}'
                    axes_unit_labels[i] = '\/\/('+un+')'

            if self.oblique:
                labels = [r'$\rm{Image\/x'+axes_unit_labels[0]+'}$',
                          r'$\rm{Image\/y'+axes_unit_labels[1]+'}$']
            else:
                axis_names = self.ds.coordinates.axis_name
                xax = self.ds.coordinates.x_axis[axis_index]
                yax = self.ds.coordinates.y_axis[axis_index]

                if hasattr(self.ds.coordinates, "axis_default_unit_label"):
                    axes_unit_labels = [self.ds.coordinates.axis_default_unit_name[xax],
                                        self.ds.coordinates.axis_default_unit_name[yax]]
                labels = [r'$\rm{'+axis_names[xax]+axes_unit_labels[0] + r'}$',
                          r'$\rm{'+axis_names[yax]+axes_unit_labels[1] + r'}$']

                if hasattr(self.ds.coordinates, "axis_field"):
                    if xax in self.ds.coordinates.axis_field:
                        xmin, xmax = self.ds.coordinates.axis_field[xax](0,
                                                                         self.xlim, self.ylim)
                    else:
                        xmin, xmax = [float(x) for x in extentx]
                    if yax in self.ds.coordinates.axis_field:
                        ymin, ymax = self.ds.coordinates.axis_field[yax](1,
                                                                         self.xlim, self.ylim)
                    else:
                        ymin, ymax = [float(y) for y in extenty]
                    self.plots[f].image.set_extent((xmin,xmax,ymin,ymax))
                    self.plots[f].axes.set_aspect("auto")

            self.plots[f].axes.set_xlabel(labels[0],fontproperties=fp)
            self.plots[f].axes.set_ylabel(labels[1],fontproperties=fp)

            for label in (self.plots[f].axes.get_xticklabels() +
                          self.plots[f].axes.get_yticklabels() +
                          [self.plots[f].axes.xaxis.get_offset_text(),
                           self.plots[f].axes.yaxis.get_offset_text()]):
                label.set_fontproperties(fp)

            colorbar_label = image.info['label']

            # Determine the units of the data
            units = Unit(self.frb[f].units, registry=self.ds.unit_registry)
            units = units.latex_representation()

            if units is None or units == '':
                pass
            else:
                colorbar_label += r'$\/\/('+units+r')$'

            parser = MathTextParser('Agg')
            try:
                parser.parse(colorbar_label)
            except ParseFatalException, err:
                raise YTCannotParseUnitDisplayName(f, colorbar_label, str(err))

            self.plots[f].cb.set_label(colorbar_label, fontproperties=fp)

            for label in (self.plots[f].cb.ax.get_xticklabels() +
                          self.plots[f].cb.ax.get_yticklabels() +
                          [self.plots[f].cb.ax.axes.xaxis.get_offset_text(),
                           self.plots[f].cb.ax.axes.yaxis.get_offset_text()]):
                label.set_fontproperties(fp)

            self.run_callbacks(f)

            if draw_axes is False:
                self.plots[f]._toggle_axes(draw_axes)

            if draw_colorbar is False:
                self.plots[f]._toggle_colorbar(draw_colorbar)

            if self._font_color is not None:
                ax = self.plots[f].axes
                cbax = self.plots[f].cb.ax
                labels = ax.xaxis.get_ticklabels() + ax.yaxis.get_ticklabels()
                labels += cbax.yaxis.get_ticklabels()
                labels += [ax.xaxis.label, ax.yaxis.label, cbax.yaxis.label]
                for label in labels:
                    label.set_color(self._font_color)

        self._plot_valid = True

    def setup_callbacks(self):
        for key in callback_registry:
            ignored = ['PlotCallback','CoordAxesCallback','LabelCallback',
                       'UnitBoundaryCallback']
            if self._plot_type.startswith('OffAxis'):
                ignored += ['HopCirclesCallback','HopParticleCallback',
                            'ParticleCallback','ClumpContourCallback',
                            'GridBoundaryCallback']
            if self._plot_type == 'OffAxisProjection':
                ignored += ['VelocityCallback','MagFieldCallback',
                            'QuiverCallback','CuttingQuiverCallback',
                            'StreamlineCallback']
            if key in ignored:
                continue
            cbname = callback_registry[key]._type_name
            CallbackMaker = callback_registry[key]
            callback = invalidate_plot(apply_callback(CallbackMaker))
            callback.__doc__ = CallbackMaker.__doc__
            self.__dict__['annotate_'+cbname] = types.MethodType(callback,self)

class AxisAlignedSlicePlot(PWViewerMPL):
    r"""Creates a slice plot from a dataset

    Given a ds object, an axis to slice along, and a field name
    string, this will return a PWViewrMPL object containing
    the plot.

    The plot can be updated using one of the many helper functions
    defined in PlotWindow.

    Parameters
    ----------
    ds : `Dataset`
         This is the dataset object corresponding to the
         simulation output to be plotted.
    axis : int or one of 'x', 'y', 'z'
         An int corresponding to the axis to slice along (0=x, 1=y, 2=z)
         or the axis name itself
    fields : string
         The name of the field(s) to be plotted.
    center : A sequence floats, a string, or a tuple.
         The coordinate of the center of the image. If set to 'c', 'center' or
         left blank, the plot is centered on the middle of the domain. If set to
         'max' or 'm', the center will be located at the maximum of the
         ('gas', 'density') field. Units can be specified by passing in center
         as a tuple containing a coordinate and string unit name or by passing
         in a YTArray.  If a list or unitless array is supplied, code units are
         assumed.
    width : tuple or a float.
         Width can have four different formats to support windows with variable
         x and y widths.  They are:

         ==================================     =======================
         format                                 example
         ==================================     =======================
         (float, string)                        (10,'kpc')
         ((float, string), (float, string))     ((10,'kpc'),(15,'kpc'))
         float                                  0.2
         (float, float)                         (0.2, 0.3)
         ==================================     =======================

         For example, (10, 'kpc') requests a plot window that is 10 kiloparsecs
         wide in the x and y directions, ((10,'kpc'),(15,'kpc')) requests a
         window that is 10 kiloparsecs wide along the x axis and 15
         kiloparsecs wide along the y axis.  In the other two examples, code
         units are assumed, for example (0.2, 0.3) requests a plot that has an
         x width of 0.2 and a y width of 0.3 in code units.  If units are
         provided the resulting plot axis labels will use the supplied units.
    axes_unit : A string
         The name of the unit for the tick labels on the x and y axes.
         Defaults to None, which automatically picks an appropriate unit.
         If axes_unit is '1', 'u', or 'unitary', it will not display the
         units, and only show the axes name.
    origin : string or length 1, 2, or 3 sequence of strings
         The location of the origin of the plot coordinate system.  This is
         represented by '-' separated string or a tuple of strings.  In the
         first index the y-location is given by 'lower', 'upper', or 'center'.
         The second index is the x-location, given as 'left', 'right', or
         'center'.  Finally, the whether the origin is applied in 'domain'
         space, plot 'window' space or 'native' simulation coordinate system
         is given. For example, both 'upper-right-domain' and ['upper',
         'right', 'domain'] both place the origin in the upper right hand
         corner of domain space. If x or y are not given, a value is inffered.
         For instance, 'left-domain' corresponds to the lower-left hand corner
         of the simulation domain, 'center-domain' corresponds to the center
         of the simulation domain, or 'center-window' for the center of the
         plot window. Further examples:

         ==================================     ============================
         format                                 example
         ==================================     ============================
         '{space}'                              'domain'
         '{xloc}-{space}'                       'left-window'
         '{yloc}-{space}'                       'upper-domain'
         '{yloc}-{xloc}-{space}'                'lower-right-window'
         ('{space}',)                           ('window',)
         ('{xloc}', '{space}')                  ('right', 'domain')
         ('{yloc}', '{space}')                  ('lower', 'window')
         ('{yloc}', '{xloc}', '{space}')        ('lower', 'right', 'window')
         ==================================     ============================
    fontsize : integer
         The size of the fonts for the axis, colorbar, and tick labels.
    field_parameters : dictionary
         A dictionary of field parameters than can be accessed by derived
         fields.

    Examples
    --------

    This will save an image the the file 'sliceplot_Density

    >>> from yt import load
    >>> ds = load('IsolatedGalaxy/galaxy0030/galaxy0030')
    >>> p = SlicePlot(ds, 2, 'density', 'c', (20, 'kpc'))
    >>> p.save('sliceplot')

    """
    _plot_type = 'Slice'
    _frb_generator = FixedResolutionBuffer

    def __init__(self, ds, axis, fields, center='c', width=None, axes_unit=None,
                 origin='center-window', fontsize=18, field_parameters=None,
                 window_size=8.0, aspect=None):
        # this will handle time series data and controllers
        ts = self._initialize_dataset(ds)
        self.ts = ts
        ds = self.ds = ts[0]
        axis = fix_axis(axis, ds)
        (bounds, center) = get_window_parameters(axis, center, width, ds)
        if field_parameters is None: field_parameters = {}
        slc = ds.slice(axis, center[axis],
            field_parameters = field_parameters, center=center)
        slc.get_data(fields)
        PWViewerMPL.__init__(self, slc, bounds, origin=origin,
                             fontsize=fontsize, fields=fields,
                             window_size=window_size, aspect=aspect)
        if axes_unit is None:
            axes_unit = get_axes_unit(width, ds)
        self.set_axes_unit(axes_unit)

class ProjectionPlot(PWViewerMPL):
    r"""Creates a projection plot from a dataset

    Given a ds object, an axis to project along, and a field name
    string, this will return a PWViewrMPL object containing
    the plot.

    The plot can be updated using one of the many helper functions
    defined in PlotWindow.

    Parameters
    ----------
    ds : `Dataset`
        This is the dataset object corresponding to the
        simulation output to be plotted.
    axis : int or one of 'x', 'y', 'z'
         An int corresponding to the axis to slice along (0=x, 1=y, 2=z)
         or the axis name itself
    fields : string
         The name of the field(s) to be plotted.
    center : A sequence floats, a string, or a tuple.
         The coordinate of the center of the image. If set to 'c', 'center' or
         left blank, the plot is centered on the middle of the domain. If set to
         'max' or 'm', the center will be located at the maximum of the
         ('gas', 'density') field. Units can be specified by passing in center
         as a tuple containing a coordinate and string unit name or by passing
         in a YTArray.  If a list or unitless array is supplied, code units are
         assumed.
    width : tuple or a float.
         Width can have four different formats to support windows with variable
         x and y widths.  They are:

         ==================================     =======================
         format                                 example
         ==================================     =======================
         (float, string)                        (10,'kpc')
         ((float, string), (float, string))     ((10,'kpc'),(15,'kpc'))
         float                                  0.2
         (float, float)                         (0.2, 0.3)
         ==================================     =======================

         For example, (10, 'kpc') requests a plot window that is 10 kiloparsecs
         wide in the x and y directions, ((10,'kpc'),(15,'kpc')) requests a
         window that is 10 kiloparsecs wide along the x axis and 15
         kiloparsecs wide along the y axis.  In the other two examples, code
         units are assumed, for example (0.2, 0.3) requests a plot that has an
         x width of 0.2 and a y width of 0.3 in code units.  If units are
         provided the resulting plot axis labels will use the supplied units.
    axes_unit : A string
         The name of the unit for the tick labels on the x and y axes.
         Defaults to None, which automatically picks an appropriate unit.
         If axes_unit is '1', 'u', or 'unitary', it will not display the
         units, and only show the axes name.
    origin : string or length 1, 2, or 3 sequence of strings
         The location of the origin of the plot coordinate system.  This is
         represented by '-' separated string or a tuple of strings.  In the
         first index the y-location is given by 'lower', 'upper', or 'center'.
         The second index is the x-location, given as 'left', 'right', or
         'center'.  Finally, the whether the origin is applied in 'domain'
         space, plot 'window' space or 'native' simulation coordinate system
         is given. For example, both 'upper-right-domain' and ['upper',
         'right', 'domain'] both place the origin in the upper right hand
         corner of domain space. If x or y are not given, a value is inffered.
         For instance, 'left-domain' corresponds to the lower-left hand corner
         of the simulation domain, 'center-domain' corresponds to the center
         of the simulation domain, or 'center-window' for the center of the
         plot window. Further examples:

         ==================================     ============================
         format                                 example
         ==================================     ============================
         '{space}'                              'domain'
         '{xloc}-{space}'                       'left-window'
         '{yloc}-{space}'                       'upper-domain'
         '{yloc}-{xloc}-{space}'                'lower-right-window'
         ('{space}',)                           ('window',)
         ('{xloc}', '{space}')                  ('right', 'domain')
         ('{yloc}', '{space}')                  ('lower', 'window')
         ('{yloc}', '{xloc}', '{space}')        ('lower', 'right', 'window')
         ==================================     ============================

    data_source : AMR3DData Object
         Object to be used for data selection.  Defaults to a region covering
         the entire simulation.
    weight_field : string
         The name of the weighting field.  Set to None for no weight.
    max_level: int
         The maximum level to project to.
    fontsize : integer
         The size of the fonts for the axis, colorbar, and tick labels.
    field_parameters : dictionary
         A dictionary of field parameters than can be accessed by derived
         fields.

    Examples
    --------

    Create a projection plot with a width of 20 kiloparsecs centered on the
    center of the simulation box:

    >>> from yt import load
    >>> ds = load('IsolateGalaxygalaxy0030/galaxy0030')
    >>> p = ProjectionPlot(ds, "z", "density", width=(20, "kpc"))

    """
    _plot_type = 'Projection'
    _frb_generator = FixedResolutionBuffer

    def __init__(self, ds, axis, fields, center='c', width=None, axes_unit=None,
                 weight_field=None, max_level=None, origin='center-window',
                 fontsize=18, field_parameters=None, data_source=None,
                 proj_style = "integrate", window_size=8.0, aspect=None):
        ts = self._initialize_dataset(ds)
        self.ts = ts
        ds = self.ds = ts[0]
        axis = fix_axis(axis, ds)
        (bounds, center) = get_window_parameters(axis, center, width, ds)
        if field_parameters is None: field_parameters = {}
        proj = ds.proj(fields, axis, weight_field=weight_field,
                       center=center, data_source=data_source,
                       field_parameters = field_parameters, style = proj_style)
        PWViewerMPL.__init__(self, proj, bounds, fields=fields, origin=origin,
                             fontsize=fontsize, window_size=window_size, aspect=aspect)
        if axes_unit is None:
            axes_unit = get_axes_unit(width, ds)
        self.set_axes_unit(axes_unit)

class OffAxisSlicePlot(PWViewerMPL):
    r"""Creates an off axis slice plot from a dataset

    Given a ds object, a normal vector defining a slicing plane, and
    a field name string, this will return a PWViewrMPL object
    containing the plot.

    The plot can be updated using one of the many helper functions
    defined in PlotWindow.

    Parameters
    ----------
    ds : :class:`yt.data_objects.api.Dataset`
         This is the dataset object corresponding to the
         simulation output to be plotted.
    normal : a sequence of floats
         The vector normal to the slicing plane.
    fields : string
         The name of the field(s) to be plotted.
    center : A sequence floats, a string, or a tuple.
         The coordinate of the center of the image. If set to 'c', 'center' or
         left blank, the plot is centered on the middle of the domain. If set to
         'max' or 'm', the center will be located at the maximum of the
         ('gas', 'density') field. Units can be specified by passing in center
         as a tuple containing a coordinate and string unit name or by passing
         in a YTArray.  If a list or unitless array is supplied, code units are
         assumed.
    width : tuple or a float.
         Width can have four different formats to support windows with variable
         x and y widths.  They are:

         ==================================     =======================
         format                                 example
         ==================================     =======================
         (float, string)                        (10,'kpc')
         ((float, string), (float, string))     ((10,'kpc'),(15,'kpc'))
         float                                  0.2
         (float, float)                         (0.2, 0.3)
         ==================================     =======================

         For example, (10, 'kpc') requests a plot window that is 10 kiloparsecs
         wide in the x and y directions, ((10,'kpc'),(15,'kpc')) requests a
         window that is 10 kiloparsecs wide along the x axis and 15
         kiloparsecs wide along the y axis.  In the other two examples, code
         units are assumed, for example (0.2, 0.3) requests a plot that has an
         x width of 0.2 and a y width of 0.3 in code units.  If units are
         provided the resulting plot axis labels will use the supplied units.
    axes_unit : A string
         The name of the unit for the tick labels on the x and y axes.
         Defaults to None, which automatically picks an appropriate unit.
         If axes_unit is '1', 'u', or 'unitary', it will not display the
         units, and only show the axes name.
    north-vector : a sequence of floats
         A vector defining the 'up' direction in the plot.  This
         option sets the orientation of the slicing plane.  If not
         set, an arbitrary grid-aligned north-vector is chosen.
    fontsize : integer
         The size of the fonts for the axis, colorbar, and tick labels.
    field_parameters : dictionary
         A dictionary of field parameters than can be accessed by derived
         fields.
    """

    _plot_type = 'OffAxisSlice'
    _frb_generator = ObliqueFixedResolutionBuffer

    def __init__(self, ds, normal, fields, center='c', width=None,
                 axes_unit=None, north_vector=None, fontsize=18,
                 field_parameters=None):
        (bounds, center_rot) = get_oblique_window_parameters(normal,center,width,ds)
        if field_parameters is None: field_parameters = {}
        cutting = ds.cutting(normal, center, north_vector = north_vector,
                              field_parameters = field_parameters)
        cutting.get_data(fields)
        # Hard-coding the origin keyword since the other two options
        # aren't well-defined for off-axis data objects
        PWViewerMPL.__init__(self, cutting, bounds, fields=fields,
                             origin='center-window',periodic=False,
                             oblique=True, fontsize=fontsize)
        if axes_unit is None:
            axes_unit = get_axes_unit(width, ds)
        self.set_axes_unit(axes_unit)

class OffAxisProjectionDummyDataSource(object):
    _type_name = 'proj'
    proj_style = 'integrate'
    _key_fields = []
    def __init__(self, center, ds, normal_vector, width, fields,
                 interpolated, resolution = (800,800), weight=None,
                 volume=None, no_ghost=False, le=None, re=None,
                 north_vector=None):
        self.center = center
        self.ds = ds
        self.axis = 4 # always true for oblique data objects
        self.normal_vector = normal_vector
        self.width = width
        self.dd = ds.all_data()
        fields = self.dd._determine_fields(fields)
        self.fields = fields
        self.interpolated = interpolated
        self.resolution = resolution
        self.weight_field = weight
        self.volume = volume
        self.no_ghost = no_ghost
        self.le = le
        self.re = re
        self.north_vector = north_vector

    def _determine_fields(self, *args):
        return self.dd._determine_fields(*args)

class OffAxisProjectionPlot(PWViewerMPL):
    r"""Creates an off axis projection plot from a dataset

    Given a ds object, a normal vector to project along, and
    a field name string, this will return a PWViewrMPL object
    containing the plot.

    The plot can be updated using one of the many helper functions
    defined in PlotWindow.

    Parameters
    ----------
    ds : :class:`yt.data_objects.api.Dataset`
        This is the dataset object corresponding to the
        simulation output to be plotted.
    normal : a sequence of floats
        The vector normal to the slicing plane.
    fields : string
        The name of the field(s) to be plotted.
    center : A sequence floats, a string, or a tuple.
         The coordinate of the center of the image. If set to 'c', 'center' or
         left blank, the plot is centered on the middle of the domain. If set to
         'max' or 'm', the center will be located at the maximum of the
         ('gas', 'density') field. Units can be specified by passing in center
         as a tuple containing a coordinate and string unit name or by passing
         in a YTArray.  If a list or unitless array is supplied, code units are
         assumed.
    width : tuple or a float.
         Width can have four different formats to support windows with variable
         x and y widths.  They are:

         ==================================     =======================
         format                                 example
         ==================================     =======================
         (float, string)                        (10,'kpc')
         ((float, string), (float, string))     ((10,'kpc'),(15,'kpc'))
         float                                  0.2
         (float, float)                         (0.2, 0.3)
         ==================================     =======================

         For example, (10, 'kpc') requests a plot window that is 10 kiloparsecs
         wide in the x and y directions, ((10,'kpc'),(15,'kpc')) requests a
         window that is 10 kiloparsecs wide along the x axis and 15
         kiloparsecs wide along the y axis.  In the other two examples, code
         units are assumed, for example (0.2, 0.3) requests a plot that has an
         x width of 0.2 and a y width of 0.3 in code units.  If units are
         provided the resulting plot axis labels will use the supplied units.
    depth : A tuple or a float
         A tuple containing the depth to project through and the string
         key of the unit: (width, 'unit').  If set to a float, code units
         are assumed
    weight_field : string
         The name of the weighting field.  Set to None for no weight.
    max_level: int
         The maximum level to project to.
    axes_unit : A string
         The name of the unit for the tick labels on the x and y axes.
         Defaults to None, which automatically picks an appropriate unit.
         If axes_unit is '1', 'u', or 'unitary', it will not display the
         units, and only show the axes name.
    north-vector : a sequence of floats
         A vector defining the 'up' direction in the plot.  This
         option sets the orientation of the slicing plane.  If not
         set, an arbitrary grid-aligned north-vector is chosen.
    fontsize : integer
         The size of the fonts for the axis, colorbar, and tick labels.

    """
    _plot_type = 'OffAxisProjection'
    _frb_generator = OffAxisProjectionFixedResolutionBuffer

    def __init__(self, ds, normal, fields, center='c', width=None,
                 depth=(1, '1'), axes_unit=None, weight_field=None,
                 max_level=None, north_vector=None, volume=None, no_ghost=False,
                 le=None, re=None, interpolated=False, fontsize=18):
        (bounds, center_rot) = \
          get_oblique_window_parameters(normal,center,width,ds,depth=depth)
        fields = ensure_list(fields)[:]
        oap_width = ds.arr((bounds[1] - bounds[0],
                            bounds[3] - bounds[2],
                            bounds[5] - bounds[4]))
        OffAxisProj = OffAxisProjectionDummyDataSource(
            center_rot, ds, normal, oap_width, fields, interpolated,
            weight=weight_field,  volume=volume, no_ghost=no_ghost,
            le=le, re=re, north_vector=north_vector)
        # Hard-coding the origin keyword since the other two options
        # aren't well-defined for off-axis data objects
        PWViewerMPL.__init__(
            self, OffAxisProj, bounds, fields=fields, origin='center-window',
            periodic=False, oblique=True, fontsize=fontsize)
        if axes_unit is None:
            axes_unit = get_axes_unit(width, ds)
        self.set_axes_unit(axes_unit)

    def _recreate_frb(self):
        super(OffAxisProjectionPlot, self)._recreate_frb()

_metadata_template = """
%(ds)s<br>
<br>
Field of View:  %(x_width)0.3f %(axes_unit_names)s<br>
Minimum Value:  %(mi)0.3e %(colorbar_unit)s<br>
Maximum Value:  %(ma)0.3e %(colorbar_unit)s<br>
Central Point:  (data coords)<br>
&nbsp;&nbsp;&nbsp;%(xc)0.14f<br>
&nbsp;&nbsp;&nbsp;%(yc)0.14f<br>
&nbsp;&nbsp;&nbsp;%(zc)0.14f
"""

class PWViewerExtJS(PlotWindow):
    """A viewer for the web interface.

    """
    _ext_widget_id = None
    _current_field = None
    _widget_name = "plot_window"
    _frb_generator = FixedResolutionBuffer
    _contour_info = None
    _vector_info = None

    def _setup_plots(self):
        from yt.gui.reason.bottle_mods import PayloadHandler
        ph = PayloadHandler()
        if self._current_field is not None \
           and self._ext_widget_id is not None:
            fields = [self._current_field]
            addl_keys = {'type': 'widget_payload',
                         'widget_id': self._ext_widget_id}
        else:
            fields = self.frb.data.keys()
            addl_keys = {}
        if self._colorbar_valid is False:
            addl_keys['colorbar_image'] = self._get_cbar_image()
            self._colorbar_valid = True
        min_zoom = 200*self.ds.index.get_smallest_dx() * self.ds['unitary']
        for field in fields:
            to_plot = apply_colormap(self.frb[field],
                                     func = self._field_transform[field],
                                     cmap_name = self._colormaps[field])
            pngs = self._apply_modifications(to_plot)
            img_data = base64.b64encode(pngs)
            # We scale the width between 200*min_dx and 1.0
            x_width = self.xlim[1] - self.xlim[0]
            zoom_fac = np.log10(x_width*self.ds['unitary'])/np.log10(min_zoom)
            zoom_fac = 100.0*max(0.0, zoom_fac)
            ticks = self.get_ticks(field)
            payload = {'type':'png_string',
                       'image_data':img_data,
                       'metadata_string': self.get_metadata(field),
                       'zoom': zoom_fac,
                       'ticks': ticks}
            payload.update(addl_keys)
            ph.add_payload(payload)

    def _apply_modifications(self, img):
        if self._contour_info is None and self._vector_info is None:
            return write_png_to_string(img)
        from matplotlib.figure import Figure

        vi, vj, vn = img.shape

        # Now we need to get our field values
        fig = Figure((vi/100.0, vj/100.0), dpi = 100)
        fig.figimage(img)
        # Add our contour
        ax = fig.add_axes([0.0, 0.0, 1.0, 1.0], frameon=False)
        ax.patch.set_alpha(0.0)

        # Now apply our modifications
        self._apply_contours(ax, vi, vj)
        self._apply_vectors(ax, vi, vj)

        canvas = FigureCanvasAgg(fig)
        f = StringIO()
        canvas.print_figure(f)
        f.seek(0)
        img = f.read()
        return img

    def _apply_contours(self, ax, vi, vj):
        if self._contour_info is None: return
        plot_args = {}
        field, number, colors, logit = self._contour_info
        if colors is not None: plot_args['colors'] = colors

        raw_data = self.frb.data_source
        b = self.frb.bounds
        xi, yi = np.mgrid[b[0]:b[1]:(vi / 8) * 1j,
                          b[2]:b[3]:(vj / 8) * 1j]
        x = raw_data['px']
        y = raw_data['py']
        z = raw_data[field]
        if logit: z = np.log10(z)
        if LooseVersion(matplotlib.__version__) < LooseVersion("1.4.0"):
            from matplotlib.delaunay.triangulate import Triangulation as triang
            fvals = triang(x,y).nn_interpolator(z)(xi,yi).transpose()[::-1,:]
        else:
            from matplotlib.tri import Triangulation, LinearTriInterpolator
            t = Triangulation(x, y)
            fvals = LinearTriInterpolator(t, z)(xi, yi).transpose()[::-1,:]

        ax.contour(fvals, number, colors='w')

    def _apply_vectors(self, ax, vi, vj):
        if self._vector_info is None: return
        skip, scale = self._vector_info

        nx = self.frb.buff_size[0]/skip
        ny = self.frb.buff_size[1]/skip
        new_frb = FixedResolutionBuffer(self.frb.data_source,
                                        self.frb.bounds, (nx,ny))

        axis = self.frb.data_source.axis
        xax = self.frb.data_source.ds.coordinates.x_axis[axis]
        yax = self.frb.data_source.ds.coordinates.y_axis[axis]
        axis_names = self.frb.data_source.ds.coordinates.axis_name
        fx = "velocity_%s" % (axis_names[xax])
        fy = "velocity_%x" % (axis_names[yax])
        px = new_frb[fx][::-1,:]
        py = new_frb[fy][::-1,:]
        x = np.mgrid[0:vi-1:ny*1j]
        y = np.mgrid[0:vj-1:nx*1j]
        # Always normalize, then we scale
        nn = ((px**2.0 + py**2.0)**0.5).max()
        px /= nn
        py /= nn
        print scale, px.min(), px.max(), py.min(), py.max()
        ax.quiver(x, y, px, py, scale=float(vi)/skip)

    def get_ticks(self, field, height = 400):
        # This will eventually change to work with non-logged fields
        ticks = []
        transform = self._field_transform[field]
        mi, ma = self.frb[field].min(), self.frb[field].max()
        tick_locs = transform.ticks(mi, ma)
        mi, ma = transform((mi, ma))
        for v1,v2 in zip(tick_locs, transform(tick_locs)):
            if v2 < mi or v2 > ma: continue
            p = height - height * (v2 - mi)/(ma - mi)
            ticks.append((p,v1,v2))
        return ticks

    def _get_cbar_image(self, height = 400, width = 40, field = None):
        if field is None: field = self._current_field
        cmap_name = self._colormaps[field]
        vals = np.mgrid[1:0:height * 1j] * np.ones(width)[:,None]
        vals = vals.transpose()
        to_plot = apply_colormap(vals, cmap_name = cmap_name)
        pngs = write_png_to_string(to_plot)
        img_data = base64.b64encode(pngs)
        return img_data

    # This calls an invalidation routine from within
    def scroll_zoom(self, value):
        # We accept value from 0..100, and assume it has been set from the
        # scroll bar.  In that case, we undo the logic for calcualting
        # 'zoom_fac' from above.
        min_val = 200*self.ds.index.get_smallest_dx()
        unit = self.ds['unitary']
        width = (min_val**(value/100.0))/unit
        self.set_width(width)

    def image_recenter(self, img_x, img_y, img_size_x, img_size_y):
        dx = (self.xlim[1] - self.xlim[0]) / img_size_x
        dy = (self.ylim[1] - self.ylim[0]) / img_size_y
        new_x = img_x * dx + self.xlim[0]
        new_y = img_y * dy + self.ylim[0]
        print img_x, img_y, dx, dy, new_x, new_y
        self.set_center((new_x, new_y))

    def get_field_units(self, field, strip_mathml = True):
        source = self.data_source
        field = self._check_field(field)
        finfo = source.ds._get_field_info(*field)
        if source._type_name in ("slice", "cutting"):
            units = finfo.get_units()
        elif source._type_name == "proj":
            if source.weight_field is not None or source.proj_style in ("mip", "sum"):
                units = finfo.get_units()
            else:
                units = finfo.get_projected_units()
        else:
            units = ""
        if strip_mathml:
            units = units.replace(r"\rm{", "").replace("}","")
        return units

    def get_metadata(self, field, strip_mathml = True, return_string = True):
        fval = self.frb[field]
        mi = fval.min()
        ma = fval.max()
        x_width = self.xlim[1] - self.xlim[0]
        y_width = self.ylim[1] - self.ylim[0]
        if self._axes_unit_names is None:
            unit = get_smallest_appropriate_unit(x_width, self.ds)
            unit = (unit, unit)
        else:
            unit = self._axes_unit_names
        units = self.get_field_units(field, strip_mathml)
        center = getattr(self.frb.data_source, "center", None)
        xax = self.ds.coordinates.x_axis[self.frb.axis]
        yax = self.ds.coordinates.y_axis[self.frb.axis]
        if center is None or self.frb.axis == 4:
            xc, yc, zc = -999, -999, -999
        else:
            center[xax] = 0.5 * (
                self.xlim[0] + self.xlim[1])
            center[yax] = 0.5 * (
                self.ylim[0] + self.ylim[1])
            xc, yc, zc = center
        if return_string:
            md = _metadata_template % dict(
                ds = self.ds,
                x_width = x_width*self.ds[unit[0]],
                y_width = y_width*self.ds[unit[1]],
                axes_unit_names = unit[0], colorbar_unit = units,
                mi = mi, ma = ma, xc = xc, yc = yc, zc = zc)
        else:
            md = dict(ds = self.ds,
                      x_width = x_width*self.ds[unit[0]],
                      y_width = y_width*self.ds[unit[1]],
                      axes_unit_names = unit, colorbar_unit = units,
                      mi = mi, ma = ma, xc = xc, yc = yc, zc = zc)
        return md

    @invalidate_plot
    def set_contour_info(self, field_name, n_cont = 8, colors = None,
                         logit = True):
        if field_name == "None" or n_cont == 0:
            self._contour_info = None
            return
        self._contour_info = (field_name, n_cont, colors, logit)

    @invalidate_plot
    def set_vector_info(self, skip, scale = 1):
        self._vector_info = (skip, scale)

    @invalidate_data
    def set_current_field(self, field):
        field = self._check_field(field)
        self._current_field = field
        self.frb[field]
        finfo = self.data_source.ds._get_field_info(*field)
        if finfo.take_log:
            self._field_transform[field] = log_transform
        else:
            self._field_transform[field] = linear_transform


class WindowPlotMPL(ImagePlotMPL):
    """A container for a single PlotWindow matplotlib figure and axes"""
    def __init__(self, data, cbname, cmap, extent, zlim, figure_size, fontsize,
                 unit_aspect, figure, axes, cax):
        self._draw_colorbar = True
        self._draw_axes = True
        self._fontsize = fontsize
        self._figure_size = figure_size

        # Compute layout
        fontscale = float(fontsize) / 18.0
        if fontscale < 1.0:
            fontscale = np.sqrt(fontscale)

        if iterable(figure_size):
            fsize = figure_size[0]
        else:
            fsize = figure_size
        self._cb_size = 0.0375*fsize
        self._ax_text_size = [1.2*fontscale, 0.9*fontscale]
        self._top_buff_size = 0.30*fontscale
        self._aspect = ((extent[1] - extent[0])/(extent[3] - extent[2]))

        size, axrect, caxrect = self._get_best_layout()

        super(WindowPlotMPL, self).__init__(
            size, axrect, caxrect, zlim, figure, axes, cax)

        self._init_image(data, cbname, cmap, extent, unit_aspect)

        self.image.axes.ticklabel_format(scilimits=(-2, 3))
        if cbname == 'linear':
            self.cb.formatter.set_scientific(True)
            self.cb.formatter.set_powerlimits((-2, 3))
            self.cb.update_ticks()


<<<<<<< HEAD
def SlicePlot(pf, normal=None, fields=None, axis=None, *args, **kwargs):
    r"""A factory function for
=======
def SlicePlot(ds, normal=None, fields=None, axis=None, *args, **kwargs):
    r"""
    A factory function for
>>>>>>> 2dd4af1f
    :class:`yt.visualization.plot_window.AxisAlignedSlicePlot`
    and :class:`yt.visualization.plot_window.OffAxisSlicePlot` objects.  This
    essentially allows for a single entry point to both types of slice plots,
    the distinction being determined by the specified normal vector to the
    slice.

    The returned plot object can be updated using one of the many helper
    functions defined in PlotWindow.

    Parameters
    ----------
<<<<<<< HEAD

    pf : :class:`yt.data_objects.api.Dataset`
        This is the parameter file object corresponding to the
=======
    ds : :class:`yt.data_objects.api.Dataset`
        This is the dataset object corresponding to the
>>>>>>> 2dd4af1f
        simulation output to be plotted.
    normal : int or one of 'x', 'y', 'z', or sequence of floats
        This specifies the normal vector to the slice.  If given as an integer
        or a coordinate string (0=x, 1=y, 2=z), this function will return an
        :class:`AxisAlignedSlicePlot` object.  If given as a sequence of floats,
        this is interpretted as an off-axis vector and an
        :class:`OffAxisSlicePlot` object is returned.
    fields : string
         The name of the field(s) to be plotted.
    axis : int or one of 'x', 'y', 'z'
         An int corresponding to the axis to slice along (0=x, 1=y, 2=z)
         or the axis name itself.  If specified, this will replace normal.

    The following are nominally keyword arguments passed onto the respective
    slice plot objects generated by this function.

    center : A sequence floats, a string, or a tuple.
         The coordinate of the center of the image. If set to 'c', 'center' or
         left blank, the plot is centered on the middle of the domain. If set to
         'max' or 'm', the center will be located at the maximum of the
         ('gas', 'density') field. Units can be specified by passing in center
         as a tuple containing a coordinate and string unit name or by passing
         in a YTArray.  If a list or unitless array is supplied, code units are
         assumed.
    width : tuple or a float.
         Width can have four different formats to support windows with variable
         x and y widths.  They are:

         ==================================     =======================
         format                                 example
         ==================================     =======================
         (float, string)                        (10,'kpc')
         ((float, string), (float, string))     ((10,'kpc'),(15,'kpc'))
         float                                  0.2
         (float, float)                         (0.2, 0.3)
         ==================================     =======================

         For example, (10, 'kpc') requests a plot window that is 10 kiloparsecs
         wide in the x and y directions, ((10,'kpc'),(15,'kpc')) requests a
         window that is 10 kiloparsecs wide along the x axis and 15
         kiloparsecs wide along the y axis.  In the other two examples, code
         units are assumed, for example (0.2, 0.3) requests a plot that has an
         x width of 0.2 and a y width of 0.3 in code units.  If units are
         provided the resulting plot axis labels will use the supplied units.
    axes_unit : A string
         The name of the unit for the tick labels on the x and y axes.
         Defaults to None, which automatically picks an appropriate unit.
         If axes_unit is '1', 'u', or 'unitary', it will not display the
         units, and only show the axes name.
    origin : string or length 1, 2, or 3 sequence of strings
         The location of the origin of the plot coordinate system for
         `AxisAlignedSlicePlot` objects; for `OffAxisSlicePlot` objects,
         this parameter is discarded.  This is represented by '-' separated
         string or a tuple of strings.  In the first index the y-location is
         given by 'lower', 'upper', or 'center'.  The second index is the
         x-location, given as 'left', 'right', or 'center'.  Finally, the
         whether the origin is applied in 'domain' space, plot 'window' space
         or 'native' simulation coordinate system is given. For example, both
         'upper-right-domain' and ['upper', 'right', 'domain'] both place the
         origin in the upper right hand corner of domain space. If x or y are
         not given, a value is inffered.  For instance, 'left-domain'
         corresponds to the lower-left hand corner of the simulation domain,
         'center-domain' corresponds to the center of the simulation domain,
         or 'center-window' for the center of the plot window. Further
         examples:

         ==================================     ============================
         format                                 example
         ==================================     ============================
         '{space}'                              'domain'
         '{xloc}-{space}'                       'left-window'
         '{yloc}-{space}'                       'upper-domain'
         '{yloc}-{xloc}-{space}'                'lower-right-window'
         ('{space}',)                           ('window',)
         ('{xloc}', '{space}')                  ('right', 'domain')
         ('{yloc}', '{space}')                  ('lower', 'window')
         ('{yloc}', '{xloc}', '{space}')        ('lower', 'right', 'window')
         ==================================     ============================
    north-vector : a sequence of floats
        A vector defining the 'up' direction in the `OffAxisSlicePlot`; not
        used in `AxisAlignedSlicePlot`.  This option sets the orientation of the
        slicing plane.  If not set, an arbitrary grid-aligned north-vector is
        chosen.
    fontsize : integer
         The size of the fonts for the axis, colorbar, and tick labels.
    field_parameters : dictionary
         A dictionary of field parameters than can be accessed by derived
         fields.

    Raises
    ------

    AssertionError
        If a proper normal axis is not specified via the normal or axis
        keywords, and/or if a field to plot is not specified.

    Examples
    --------

    >>> from yt import load
    >>> ds = load("IsolatedGalaxy/galaxy0030/galaxy0030")
    >>> slc = SlicePlot(ds, "x", "density", center=[0.2,0.3,0.4])
    >>>
    >>> slc = SlicePlot(ds, [0.4, 0.2, -0.1], "pressure",
    ...                 north_vector=[0.2,-0.3,0.1])

    """
    # Make sure we are passed a normal
    # we check the axis keyword for backwards compatability
    if normal is None: normal = axis
    if normal is None:
        raise AssertionError("Must pass a normal vector to the slice!")

    # to keep positional ordering we had to make fields a keyword; make sure
    # it is present
    if fields is None:
        raise AssertionError("Must pass field(s) to plot!")

    # use an AxisAlignedSlicePlot where possible, e.g.:
    # maybe someone passed normal=[0,0,0.2] when they should have just used "z"
    if iterable(normal) and not isinstance(normal, basestring):
        if np.count_nonzero(normal) == 1:
            normal = ("x","y","z")[np.nonzero(normal)[0][0]]
        else:
            normal = np.array(normal, dtype='float64')
            np.divide(normal, np.dot(normal,normal), normal)

    # by now the normal should be properly set to get either a On/Off Axis plot
    if iterable(normal) and not isinstance(normal, basestring):
        # OffAxisSlicePlot has hardcoded origin; remove it if in kwargs
        if 'origin' in kwargs:
            msg = "Ignoring 'origin' keyword as it is ill-defined for " \
                  "an OffAxisSlicePlot object."
            mylog.warn(msg)
            del kwargs['origin']

        return OffAxisSlicePlot(ds, normal, fields, *args, **kwargs)
    else:
        # north_vector not used in AxisAlignedSlicePlots; remove it if in kwargs
        if 'north_vector' in kwargs:
            msg = "Ignoring 'north_vector' keyword as it is ill-defined for " \
                  "an AxisAlignedSlicePlot object."
            mylog.warn(msg)
            del kwargs['north_vector']

        return AxisAlignedSlicePlot(ds, normal, fields, *args, **kwargs)<|MERGE_RESOLUTION|>--- conflicted
+++ resolved
@@ -1720,14 +1720,9 @@
             self.cb.update_ticks()
 
 
-<<<<<<< HEAD
-def SlicePlot(pf, normal=None, fields=None, axis=None, *args, **kwargs):
-    r"""A factory function for
-=======
 def SlicePlot(ds, normal=None, fields=None, axis=None, *args, **kwargs):
     r"""
     A factory function for
->>>>>>> 2dd4af1f
     :class:`yt.visualization.plot_window.AxisAlignedSlicePlot`
     and :class:`yt.visualization.plot_window.OffAxisSlicePlot` objects.  This
     essentially allows for a single entry point to both types of slice plots,
@@ -1739,14 +1734,9 @@
 
     Parameters
     ----------
-<<<<<<< HEAD
-
-    pf : :class:`yt.data_objects.api.Dataset`
-        This is the parameter file object corresponding to the
-=======
+
     ds : :class:`yt.data_objects.api.Dataset`
         This is the dataset object corresponding to the
->>>>>>> 2dd4af1f
         simulation output to be plotted.
     normal : int or one of 'x', 'y', 'z', or sequence of floats
         This specifies the normal vector to the slice.  If given as an integer
