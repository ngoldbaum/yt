--- conflicted
+++ resolved
@@ -753,12 +753,6 @@
     def _get_pw(self, fields, center, width, origin, plot_type):
         from yt.visualization.plot_window import \
             get_window_parameters, PWViewerMPL
-<<<<<<< HEAD
-        from yt.visualization.fixed_resolution import FixedResolutionBuffer
-        (bounds, center) = get_window_parameters(axis, center, width, self.ds)
-        pw = PWViewerMPL(self, bounds, fields=list(self.fields), origin=origin,
-                         frb_generator=FixedResolutionBuffer, 
-=======
         from yt.visualization.fixed_resolution import FixedResolutionBuffer as frb
         axis = self.axis
         skip = self._key_fields
@@ -767,9 +761,7 @@
             [k for k in self.field_data if k not in skip]
         (bounds, center) = get_window_parameters(axis, center, width, self.pf)
         pw = PWViewerMPL(self, bounds, fields=self.fields, origin=origin,
-                         frb_generator=frb,
->>>>>>> 3bd624d4
-                         plot_type=plot_type)
+                         frb_generator=frb, plot_type=plot_type)
         pw._setup_plots()
         return pw
 
