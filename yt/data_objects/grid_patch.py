--- conflicted
+++ resolved
@@ -56,15 +56,12 @@
         self.pf = self.hierarchy.parameter_file  # weakref already
         self._child_mask = self._child_indices = self._child_index_mask = None
         self.start_index = None
-<<<<<<< HEAD
+        self.filename = filename
         self._last_mask = None
         self._last_count = -1
         self._last_selector_id = None
         self._current_particle_type = 'all'
         self._current_fluid_type = self.pf.default_fluid_type
-=======
-        self.filename = filename
->>>>>>> 0a7d5012
 
     def get_global_startindex(self):
         """
