import yt
import numpy as np

from yt.data_objects.particle_filters import add_particle_filter
from yt.data_objects.profiles import Profile1D, Profile2D, Profile3D,\
    create_profile
from yt.testing import fake_random_ds, assert_equal, assert_raises,\
    assert_rel_equal, fake_sph_orientation_ds
from yt.utilities.exceptions import YTIllDefinedProfile
from yt.visualization.profile_plotter import ProfilePlot, PhasePlot

_fields = ("density", "temperature", "dinosaurs", "tribbles")
_units = ("g/cm**3", "K", "dyne", "erg")


def test_profiles():
    ds = fake_random_ds(64, nprocs = 8, fields = _fields, units = _units)
    nv = ds.domain_dimensions.prod()
    dd = ds.all_data()
    (rmi, rma), (tmi, tma), (dmi, dma) = dd.quantities["Extrema"](
        ["density", "temperature", "dinosaurs"])
    rt, tt, dt = dd.quantities["TotalQuantity"](
        ["density", "temperature", "dinosaurs"])

    e1, e2 = 0.9, 1.1
    for nb in [8, 16, 32, 64]:
        for input_units in ['mks', 'cgs']:
            for ex in [rmi, rma, tmi, tma, dmi, dma]:
                getattr(ex, 'convert_to_%s' % input_units)()
            # We log all the fields or don't log 'em all.  No need to do them
            # individually.
            for lf in [True, False]:
                direct_profile = Profile1D(
                    dd, "density", nb, rmi*e1, rma*e2, lf, weight_field=None)
                direct_profile.add_fields(["ones", "temperature"])

                indirect_profile_s = create_profile(
                    dd, "density", ["ones", "temperature"], n_bins=nb,
                    extrema={'density': (rmi*e1, rma*e2)}, logs={'density': lf},
                    weight_field=None)

                indirect_profile_t = create_profile(
                    dd, ("gas", "density"),
                    [("index", "ones"), ("gas", "temperature")], n_bins=nb,
                    extrema={'density': (rmi*e1, rma*e2)}, logs={'density': lf},
                    weight_field=None)

                for p1d in [direct_profile, indirect_profile_s,
                            indirect_profile_t]:
                    assert_equal(p1d["index", "ones"].sum(), nv)
                    assert_rel_equal(tt, p1d["gas", "temperature"].sum(), 7)

                p2d = Profile2D(
                    dd,
                    "density",     nb, rmi*e1, rma*e2, lf,
                    "temperature", nb, tmi*e1, tma*e2, lf,
                    weight_field=None)
                p2d.add_fields(["ones", "temperature"])
                assert_equal(p2d["ones"].sum(), nv)
                assert_rel_equal(tt, p2d["temperature"].sum(), 7)

                p3d = Profile3D(
                    dd,
                    "density",     nb, rmi*e1, rma*e2, lf,
                    "temperature", nb, tmi*e1, tma*e2, lf,
                    "dinosaurs",   nb, dmi*e1, dma*e2, lf,
                    weight_field=None)
                p3d.add_fields(["ones", "temperature"])
                assert_equal(p3d["ones"].sum(), nv)
                assert_rel_equal(tt, p3d["temperature"].sum(), 7)

        p1d = Profile1D(dd, "x", nb, 0.0, 1.0, False,
                        weight_field = None)
        p1d.add_fields("ones")
        av = nv / nb
        assert_equal(p1d["ones"], np.ones(nb)*av)

        # We re-bin ones with a weight now
        p1d = Profile1D(dd, "x", nb, 0.0, 1.0, False,
                        weight_field = "temperature")
        p1d.add_fields(["ones"])
        assert_equal(p1d["ones"], np.ones(nb))

        # Verify we can access "ones" after adding a new field
        # See issue 988
        p1d.add_fields(["density"])
        assert_equal(p1d["ones"], np.ones(nb))

        p2d = Profile2D(dd, "x", nb, 0.0, 1.0, False,
                            "y", nb, 0.0, 1.0, False,
                            weight_field = None)
        p2d.add_fields("ones")
        av = nv / nb**2
        assert_equal(p2d["ones"], np.ones((nb, nb))*av)

        # We re-bin ones with a weight now
        p2d = Profile2D(dd, "x", nb, 0.0, 1.0, False,
                            "y", nb, 0.0, 1.0, False,
                            weight_field = "temperature")
        p2d.add_fields(["ones"])
        assert_equal(p2d["ones"], np.ones((nb, nb)))

        p3d = Profile3D(dd, "x", nb, 0.0, 1.0, False,
                            "y", nb, 0.0, 1.0, False,
                            "z", nb, 0.0, 1.0, False,
                            weight_field = None)
        p3d.add_fields("ones")
        av = nv / nb**3
        assert_equal(p3d["ones"], np.ones((nb, nb, nb))*av)

        # We re-bin ones with a weight now
        p3d = Profile3D(dd, "x", nb, 0.0, 1.0, False,
                            "y", nb, 0.0, 1.0, False,
                            "z", nb, 0.0, 1.0, False,
                            weight_field = "temperature")
        p3d.add_fields(["ones"])
        assert_equal(p3d["ones"], np.ones((nb,nb,nb)))

        p2d = create_profile(dd, ('gas', 'density'), ('gas', 'temperature'),
                             weight_field=('gas', 'cell_mass'),
                             extrema={'density': (None, rma*e2)})
        assert_equal(p2d.x_bins[0], rmi - np.spacing(rmi))
        assert_equal(p2d.x_bins[-1], rma*e2)

        p2d = create_profile(dd, ('gas', 'density'), ('gas', 'temperature'),
                             weight_field=('gas', 'cell_mass'),
                             extrema={'density': (rmi*e2, None)})
        assert_equal(p2d.x_bins[0], rmi*e2)
        assert_equal(p2d.x_bins[-1], rma + np.spacing(rma))


extrema_s = {'particle_position_x': (0, 1)}
logs_s = {'particle_position_x': False}

extrema_t = {('all', 'particle_position_x'): (0, 1)}
logs_t = {('all', 'particle_position_x'): False}

def test_particle_profiles():
    for nproc in [1, 2, 4, 8]:
        ds = fake_random_ds(32, nprocs=nproc, particles = 32**3)
        dd = ds.all_data()

        p1d = Profile1D(dd, "particle_position_x", 128,
                        0.0, 1.0, False, weight_field = None)
        p1d.add_fields(["particle_ones"])
        assert_equal(p1d["particle_ones"].sum(), 32**3)

        p1d = create_profile(dd, ["particle_position_x"], ["particle_ones"],
                             weight_field=None, n_bins=128, extrema=extrema_s,
                             logs=logs_s)
        assert_equal(p1d["particle_ones"].sum(), 32**3)

        p1d = create_profile(dd,
                             [("all", "particle_position_x")],
                             [("all", "particle_ones")],
                             weight_field=None, n_bins=128, extrema=extrema_t,
                             logs=logs_t)
        assert_equal(p1d["particle_ones"].sum(), 32**3)

        p2d = Profile2D(dd, "particle_position_x", 128, 0.0, 1.0, False,
                            "particle_position_y", 128, 0.0, 1.0, False,
                        weight_field = None)
        p2d.add_fields(["particle_ones"])
        assert_equal(p2d["particle_ones"].sum(), 32**3)

        p3d = Profile3D(dd, "particle_position_x", 128, 0.0, 1.0, False,
                            "particle_position_y", 128, 0.0, 1.0, False,
                            "particle_position_z", 128, 0.0, 1.0, False,
                        weight_field = None)
        p3d.add_fields(["particle_ones"])
        assert_equal(p3d["particle_ones"].sum(), 32**3)

def test_mixed_particle_mesh_profiles():
    ds = fake_random_ds(32, particles=10)
    ad = ds.all_data()
    assert_raises(
        YTIllDefinedProfile, ProfilePlot, ad, 'radius', 'particle_mass')
    assert_raises(
        YTIllDefinedProfile, ProfilePlot, ad, 'radius',
        ['particle_mass', 'particle_ones'])
    assert_raises(
        YTIllDefinedProfile, ProfilePlot, ad, 'radius',
        ['particle_mass', 'ones'])
    assert_raises(
        YTIllDefinedProfile, ProfilePlot, ad, 'particle_radius', 'particle_mass',
        'cell_mass')
    assert_raises(
        YTIllDefinedProfile, ProfilePlot, ad, 'radius', 'cell_mass',
        'particle_ones')

    assert_raises(
        YTIllDefinedProfile, PhasePlot, ad, 'radius', 'particle_mass',
        'velocity_x')
    assert_raises(
        YTIllDefinedProfile, PhasePlot, ad, 'particle_radius', 'particle_mass',
        'cell_mass')
    assert_raises(
        YTIllDefinedProfile, PhasePlot, ad, 'radius', 'cell_mass',
        'particle_ones')
    assert_raises(
        YTIllDefinedProfile, PhasePlot, ad, 'particle_radius', 'particle_mass',
        'particle_ones')

def test_particle_profile_negative_field():
    # see Issue #1340
    n_particles = int(1e4)

    ppx, ppy, ppz = np.random.normal(size=[3, n_particles])
    pvx, pvy, pvz = - np.ones((3, n_particles))

    data = {'particle_position_x': ppx,
            'particle_position_y': ppy,
            'particle_position_z': ppz,
            'particle_velocity_x': pvx,
            'particle_velocity_y': pvy,
            'particle_velocity_z': pvz}

    bbox = 1.1*np.array([[min(ppx), max(ppx)], [min(ppy), max(ppy)], [min(ppz), max(ppz)]])
    ds = yt.load_particles(data, bbox=bbox)
    ad = ds.all_data()

    profile = yt.create_profile(
        ad,
        ["particle_position_x", "particle_position_y"],
        "particle_velocity_x",
        logs = {'particle_position_x': True,
                'particle_position_y': True,
                'particle_position_z': True},
        weight_field=None)
    assert profile['particle_velocity_x'].min() < 0
    assert profile.x_bins.min() > 0
    assert profile.y_bins.min() > 0

    profile = yt.create_profile(
        ad,
        ["particle_position_x", "particle_position_y"],
        "particle_velocity_x",
        weight_field=None)
    assert profile['particle_velocity_x'].min() < 0
    assert profile.x_bins.min() < 0
    assert profile.y_bins.min() < 0

    # can't use CIC deposition with log-scaled bin fields
    with assert_raises(RuntimeError):
        yt.create_profile(
            ad,
            ["particle_position_x", "particle_position_y"],
            "particle_velocity_x",
            logs = {'particle_position_x': True,
                    'particle_position_y': False,
                    'particle_position_z': False},
            weight_field=None, deposition='cic')

    # can't use CIC deposition with accumulation or fractional
    with assert_raises(RuntimeError):
        yt.create_profile(
            ad,
            ["particle_position_x", "particle_position_y"],
            "particle_velocity_x",
            logs = {'particle_position_x': False,
                    'particle_position_y': False,
                    'particle_position_z': False},
            weight_field=None, deposition='cic',
            accumulation=True, fractional=True)

def test_profile_zero_weight():
    def DMparticles(pfilter, data):
        filter = data[(pfilter.filtered_type, "particle_type")] == 1
        return filter

    def DM_in_cell_mass(field, data):
        return data['deposit', 'DM_density']*data['index', 'cell_volume']

    add_particle_filter("DM", function=DMparticles,
                        filtered_type='io', requires=["particle_type"])

    _fields = ("particle_position_x", "particle_position_y",
               "particle_position_z", "particle_mass", "particle_velocity_x",
               "particle_velocity_y", "particle_velocity_z", "particle_type")
    _units = ('cm', 'cm', 'cm', 'g', 'cm/s', 'cm/s', 'cm/s', 'dimensionless')
    ds = fake_random_ds(32, particle_fields=_fields,
                        particle_field_units=_units, particles=16)

    ds.add_particle_filter('DM')
    ds.add_field(("gas", "DM_cell_mass"), units="g", function=DM_in_cell_mass,
                 sampling_type='cell')

    sp = ds.sphere(ds.domain_center, (10, 'kpc'))

    profile = yt.create_profile(sp,
                                [("gas", "density")],
                                [("gas", "radial_velocity")],
                                weight_field=("gas", "DM_cell_mass"))

    assert not np.any(np.isnan(profile['gas', 'radial_velocity']))

<<<<<<< HEAD
def test_profile_sph_data():
    ds = fake_sph_orientation_ds()
    # test we create a profile without raising YTIllDefinedProfile
    yt.create_profile(ds.all_data(), ['density', 'temperature'],
                      ['kinetic_energy'], weight_field=None)
=======
def test_profile_override_limits():
    ds = fake_random_ds(64, nprocs = 8, fields = _fields, units = _units)

    sp = ds.sphere(ds.domain_center, (10, 'kpc'))
    obins = np.linspace(-5,5,10)
    profile = yt.create_profile(sp,
                                [ "density"],["temperature"],
                                override_bins={"density":(obins, "g/cm**3")})
    assert_equal(ds.arr(obins, "g/cm**3"), profile.x_bins)

    profile = yt.create_profile(sp,
                                [ "density", "dinosaurs"],["temperature"],
                                override_bins={"density":(obins, "g/cm**3"),
                                               "dinosaurs":obins})
    assert_equal(ds.arr(obins, "g/cm**3"), profile.x_bins)
    assert_equal(ds.arr(obins, "dyne"), profile.y_bins)

    profile = yt.create_profile(sp,
                                [ "density", "dinosaurs", "tribbles"],["temperature"],
                                override_bins={"density":(obins, "g/cm**3"),
                                               "dinosaurs":obins,
                                               "tribbles":(obins, "erg")})
    assert_equal(ds.arr(obins, "g/cm**3"), profile.x_bins)
    assert_equal(ds.arr(obins, "dyne"), profile.y_bins)
    assert_equal(ds.arr(obins, "erg"), profile.z_bins)
>>>>>>> f3ee5f35
<|MERGE_RESOLUTION|>--- conflicted
+++ resolved
@@ -294,13 +294,12 @@
 
     assert not np.any(np.isnan(profile['gas', 'radial_velocity']))
 
-<<<<<<< HEAD
 def test_profile_sph_data():
     ds = fake_sph_orientation_ds()
     # test we create a profile without raising YTIllDefinedProfile
     yt.create_profile(ds.all_data(), ['density', 'temperature'],
                       ['kinetic_energy'], weight_field=None)
-=======
+
 def test_profile_override_limits():
     ds = fake_random_ds(64, nprocs = 8, fields = _fields, units = _units)
 
@@ -325,5 +324,4 @@
                                                "tribbles":(obins, "erg")})
     assert_equal(ds.arr(obins, "g/cm**3"), profile.x_bins)
     assert_equal(ds.arr(obins, "dyne"), profile.y_bins)
-    assert_equal(ds.arr(obins, "erg"), profile.z_bins)
->>>>>>> f3ee5f35
+    assert_equal(ds.arr(obins, "erg"), profile.z_bins)