--- conflicted
+++ resolved
@@ -559,14 +559,9 @@
         super(YTSphereBase, self).__init__(center, pf, field_parameters)
         # Unpack the radius, if necessary
         radius = fix_length(radius, self.pf)
-<<<<<<< HEAD
-        #if radius < self.hierarchy.get_smallest_dx():
-        #    raise YTSphereTooSmall(pf, radius, self.hierarchy.get_smallest_dx())
-=======
-        if radius < self.hierarchy.get_smallest_dx():
+        if radius < self.index.get_smallest_dx():
             raise YTSphereTooSmall(pf, radius.in_units("code_length"),
-                                   self.hierarchy.get_smallest_dx().in_units("code_length"))
->>>>>>> 65ef18b5
+                                   self.index.get_smallest_dx().in_units("code_length"))
         self.set_field_parameter('radius',radius)
         self.radius = radius
 
@@ -609,19 +604,13 @@
         if A<B or B<C:
             raise YTEllipsoidOrdering(pf, A, B, C)
         # make sure the smallest side is not smaller than dx
-<<<<<<< HEAD
-        #if C < self.hierarchy.get_smallest_dx():
-        #    raise YTSphereTooSmall(pf, C, self.hierarchy.get_smallest_dx())
-        self._A = A
-        self._B = B
-        self._C = C
-=======
+        if C < self.pf.index.get_smallest_dx():
+            raise YTSphereTooSmall(pf, C, self.hierarchy.get_smallest_dx())
         self._A = self.pf.quan(A, 'code_length')
         self._B = self.pf.quan(B, 'code_length')
         self._C = self.pf.quan(C, 'code_length')
-        if self._C < self.hierarchy.get_smallest_dx():
-            raise YTSphereTooSmall(pf, self._C, self.hierarchy.get_smallest_dx())
->>>>>>> 65ef18b5
+        if self._C < self.pf.index.get_smallest_dx():
+            raise YTSphereTooSmall(pf, self._C, self.pf.index.get_smallest_dx())
         self._e0 = e0 = e0 / (e0**2.0).sum()**0.5
         self._tilt = tilt
         
